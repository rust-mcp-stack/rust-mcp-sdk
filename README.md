--- conflicted
+++ resolved
@@ -191,11 +191,8 @@
     }
 
     /// Handles requests to call a specific tool.
-<<<<<<< HEAD
+
     async fn handle_call_tool_request( &self, request: CallToolRequest, runtime: Arc<dyn McpServer> ) -> Result<CallToolResult, CallToolError> {
-=======
-    async fn handle_call_tool_request( &self, request: CallToolRequest, runtime: Arc<dyn McpServer>, ) -> Result<CallToolResult, CallToolError> {
->>>>>>> a2d6d23a
 
         if request.tool_name() == SayHelloTool::tool_name() {
             Ok( CallToolResult::text_content( vec![TextContent::from("Hello World!".to_string())]  ))
