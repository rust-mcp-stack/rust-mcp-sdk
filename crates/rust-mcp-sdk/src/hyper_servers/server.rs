--- conflicted
+++ resolved
@@ -378,11 +378,7 @@
         let handle_clone = self.handle.clone();
         let state_clone = self.state().clone();
         tokio::spawn(async move {
-<<<<<<< HEAD
-            shutdown_signal(handle_clone, self.state.clone()).await;
-=======
             shutdown_signal(handle_clone, state_clone).await;
->>>>>>> 4616cc0e
         });
 
         let handle_clone = self.handle.clone();
