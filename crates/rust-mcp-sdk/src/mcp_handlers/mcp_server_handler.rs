use crate::{
    mcp_server::server_runtime::ServerRuntimeInternalHandler,
    mcp_traits::{McpServerHandler, ToMcpServerHandler},
    schema::{
        schema_utils::{CallToolError, CustomNotification, CustomRequest},
        *,
    },
<<<<<<< HEAD
=======
    task_store::ServerTaskCreator,
>>>>>>> 69020bb2
    utils::capability_checks::assert_server_request_capabilities,
};
use async_trait::async_trait;
use std::sync::Arc;

use crate::{mcp_traits::McpServer, utils::enforce_compatible_protocol_version};

/// The `ServerHandler` trait defines how a server handles Model Context Protocol (MCP) operations.
/// It provides default implementations for request , notification and error handlers, and must be extended or
/// overridden by developers to customize server behavior.
#[allow(unused)]
#[async_trait]
pub trait ServerHandler: Send + Sync + 'static {
    /// Invoked when the server finishes initialization and receives an `initialized_notification` from the client.
    ///
    /// The `runtime` parameter provides access to the server's runtime environment, allowing
    /// interaction with the server's capabilities.
    /// The default implementation does nothing.
    async fn on_initialized(&self, runtime: Arc<dyn McpServer>) {}

    /// Handles the InitializeRequest from a client.
    ///
    /// # Arguments
    /// * `initialize_request` - The initialization request containing client parameters
    /// * `runtime` - Reference to the MCP server runtime
    ///
    /// # Returns
    /// Returns the server info as InitializeResult on success or a JSON-RPC error on failure
    /// Do not override this unless the standard initialization process doesn't work for you or you need to modify it.
    async fn handle_initialize_request(
        &self,
        params: InitializeRequestParams,
        runtime: Arc<dyn McpServer>,
    ) -> std::result::Result<InitializeResult, RpcError> {
        let mut server_info = runtime.server_info().to_owned();
        // Provide compatibility for clients using older MCP protocol versions.

        if let Some(updated_protocol_version) = enforce_compatible_protocol_version(
            &params.protocol_version,
            &server_info.protocol_version,
        )
        .map_err(|err| {
            tracing::error!(
                "Incompatible protocol version : client: {} server: {}",
                &params.protocol_version,
                &server_info.protocol_version
            );
            RpcError::internal_error().with_message(err.to_string())
        })? {
            server_info.protocol_version = updated_protocol_version;
        }

        runtime
            .set_client_details(params)
            .await
            .map_err(|err| RpcError::internal_error().with_message(format!("{err}")))?;

        Ok(server_info)
    }

    /// Handles ping requests from clients.
    ///
    /// # Returns
    /// By default, it returns an empty result structure
    /// Customize this function in your specific handler to implement behavior tailored to your MCP server's capabilities and requirements.
    async fn handle_ping_request(
        &self,
        _params: Option<RequestParams>,
        _runtime: Arc<dyn McpServer>,
    ) -> std::result::Result<Result, RpcError> {
        Ok(Result::default())
    }

    /// Handles requests to list available resources.
    ///
    /// Default implementation returns method not found error.
    /// Customize this function in your specific handler to implement behavior tailored to your MCP server's capabilities and requirements.
    async fn handle_list_resources_request(
        &self,
        params: Option<PaginatedRequestParams>,
        runtime: Arc<dyn McpServer>,
    ) -> std::result::Result<ListResourcesResult, RpcError> {
        assert_server_request_capabilities(
            runtime.capabilities(),
            ListResourcesRequest::method_value(),
        )?;
        Err(RpcError::method_not_found().with_message(format!(
            "No handler is implemented for '{}'.",
            &ListResourcesRequest::method_value(),
        )))
    }

    /// Handles requests to list resource templates.
    ///
    /// Default implementation returns method not found error.
    /// Customize this function in your specific handler to implement behavior tailored to your MCP server's capabilities and requirements.
    async fn handle_list_resource_templates_request(
        &self,
        params: Option<PaginatedRequestParams>,
        runtime: Arc<dyn McpServer>,
    ) -> std::result::Result<ListResourceTemplatesResult, RpcError> {
        assert_server_request_capabilities(
            runtime.capabilities(),
            ListResourceTemplatesRequest::method_value(),
        )?;

        Err(RpcError::method_not_found().with_message(format!(
            "No handler is implemented for '{}'.",
            &ListResourceTemplatesRequest::method_value(),
        )))
    }

    /// Handles requests to read a specific resource.
    ///
    /// Default implementation returns method not found error.
    /// Customize this function in your specific handler to implement behavior tailored to your MCP server's capabilities and requirements.
    async fn handle_read_resource_request(
        &self,
        params: ReadResourceRequestParams,
        runtime: Arc<dyn McpServer>,
    ) -> std::result::Result<ReadResourceResult, RpcError> {
        assert_server_request_capabilities(
            runtime.capabilities(),
            ReadResourceRequest::method_value(),
        )?;
        Err(RpcError::method_not_found().with_message(format!(
            "No handler is implemented for '{}'.",
            &ReadResourceRequest::method_value(),
        )))
    }

    /// Handles subscription requests from clients.
    ///
    /// Default implementation returns method not found error.
    /// Customize this function in your specific handler to implement behavior tailored to your MCP server's capabilities and requirements.
    async fn handle_subscribe_request(
        &self,
        params: SubscribeRequestParams,
        runtime: Arc<dyn McpServer>,
    ) -> std::result::Result<Result, RpcError> {
        assert_server_request_capabilities(
            runtime.capabilities(),
            SubscribeRequest::method_value(),
        )?;
        Err(RpcError::method_not_found().with_message(format!(
            "No handler is implemented for '{}'.",
            &SubscribeRequest::method_value(),
        )))
    }

    /// Handles unsubscribe requests from clients.
    ///
    /// Default implementation returns method not found error.
    /// Customize this function in your specific handler to implement behavior tailored to your MCP server's capabilities and requirements.
    async fn handle_unsubscribe_request(
        &self,
        params: UnsubscribeRequestParams,
        runtime: Arc<dyn McpServer>,
    ) -> std::result::Result<Result, RpcError> {
        assert_server_request_capabilities(
            runtime.capabilities(),
            UnsubscribeRequest::method_value(),
        )?;
        Err(RpcError::method_not_found().with_message(format!(
            "No handler is implemented for '{}'.",
            &UnsubscribeRequest::method_value(),
        )))
    }

    /// Handles requests to list available prompts.
    ///
    /// Default implementation returns method not found error.
    /// Customize this function in your specific handler to implement behavior tailored to your MCP server's capabilities and requirements.
    async fn handle_list_prompts_request(
        &self,
        params: Option<PaginatedRequestParams>,
        runtime: Arc<dyn McpServer>,
    ) -> std::result::Result<ListPromptsResult, RpcError> {
        assert_server_request_capabilities(
            runtime.capabilities(),
            ListPromptsRequest::method_value(),
        )?;
        Err(RpcError::method_not_found().with_message(format!(
            "No handler is implemented for '{}'.",
            &ListPromptsRequest::method_value(),
        )))
    }

    /// Handles requests to get a specific prompt.
    ///
    /// Default implementation returns method not found error.
    /// Customize this function in your specific handler to implement behavior tailored to your MCP server's capabilities and requirements.
    async fn handle_get_prompt_request(
        &self,
        params: GetPromptRequestParams,
        runtime: Arc<dyn McpServer>,
    ) -> std::result::Result<GetPromptResult, RpcError> {
        assert_server_request_capabilities(
            runtime.capabilities(),
            GetPromptRequest::method_value(),
        )?;
        Err(RpcError::method_not_found().with_message(format!(
            "No handler is implemented for '{}'.",
            &GetPromptRequest::method_value(),
        )))
    }

    /// Handles requests to list available tools.
    ///
    /// Default implementation returns method not found error.
    /// Customize this function in your specific handler to implement behavior tailored to your MCP server's capabilities and requirements.
    async fn handle_list_tools_request(
        &self,
        params: Option<PaginatedRequestParams>,
        runtime: Arc<dyn McpServer>,
    ) -> std::result::Result<ListToolsResult, RpcError> {
        assert_server_request_capabilities(
            runtime.capabilities(),
            ListToolsRequest::method_value(),
        )?;
        Err(RpcError::method_not_found().with_message(format!(
            "No handler is implemented for '{}'.",
            &ListToolsRequest::method_value(),
        )))
    }

    /// Handles requests to call a task-augmented tool.
    /// you need to returns a CreateTaskResult containing task data.
    /// The actual operation result becomes available later
    /// through tasks/result after the task completes.
    async fn handle_task_augmented_tool_call(
        &self,
        params: CallToolRequestParams,
<<<<<<< HEAD
=======
        task_creator: ServerTaskCreator,
>>>>>>> 69020bb2
        runtime: Arc<dyn McpServer>,
    ) -> std::result::Result<CreateTaskResult, CallToolError> {
        if !runtime.capabilities().can_run_task_augmented_tools() {
            return Err(CallToolError::unsupported_task_augmented_tool_call());
        }
        Err(CallToolError::from_message(
            "No handler is implemented for 'task augmented tool call'.",
        ))
    }

    /// Handles requests to call a specific tool.
    ///
    /// Default implementation returns an unknown tool error.
    /// Customize this function in your specific handler to implement behavior tailored to your MCP server's capabilities and requirements.
    async fn handle_call_tool_request(
        &self,
        params: CallToolRequestParams,
        runtime: Arc<dyn McpServer>,
    ) -> std::result::Result<CallToolResult, CallToolError> {
        assert_server_request_capabilities(runtime.capabilities(), CallToolRequest::method_value())
            .map_err(CallToolError::new)?;

        Ok(CallToolError::unknown_tool(format!("Unknown tool: {}", params.name)).into())
    }

    /// Handles requests to enable or adjust logging level.
    ///
    /// Default implementation returns method not found error.
    /// Customize this function in your specific handler to implement behavior tailored to your MCP server's capabilities and requirements.
    async fn handle_set_level_request(
        &self,
        params: SetLevelRequestParams,
        runtime: Arc<dyn McpServer>,
    ) -> std::result::Result<Result, RpcError> {
        assert_server_request_capabilities(
            runtime.capabilities(),
            SetLevelRequest::method_value(),
        )?;
        Err(RpcError::method_not_found().with_message(format!(
            "No handler is implemented for '{}'.",
            &SetLevelRequest::method_value(),
        )))
    }

    /// Handles completion requests from clients.
    ///
    /// Default implementation returns method not found error.
    /// Customize this function in your specific handler to implement behavior tailored to your MCP server's capabilities and requirements.
    async fn handle_complete_request(
        &self,
        params: CompleteRequestParams,
        runtime: Arc<dyn McpServer>,
    ) -> std::result::Result<CompleteResult, RpcError> {
        assert_server_request_capabilities(
            runtime.capabilities(),
            CompleteRequest::method_value(),
        )?;

        Err(RpcError::method_not_found().with_message(format!(
            "No handler is implemented for '{}'.",
            &CompleteRequest::method_value(),
        )))
    }

    ///Handles a request to retrieve the state of a task.
    async fn handle_get_task_request(
        &self,
        params: GetTaskParams,
        runtime: Arc<dyn McpServer>,
    ) -> std::result::Result<CompleteResult, RpcError> {
        assert_server_request_capabilities(runtime.capabilities(), GetTaskRequest::method_value())?;

        Err(RpcError::method_not_found().with_message(format!(
            "No handler is implemented for '{}'.",
            &GetTaskRequest::method_value(),
        )))
    }

    /// Handles a request to retrieve the result of a completed task.
    async fn handle_get_task_payload_request(
        &self,
        params: GetTaskPayloadParams,
        runtime: Arc<dyn McpServer>,
    ) -> std::result::Result<CompleteResult, RpcError> {
        assert_server_request_capabilities(
            runtime.capabilities(),
            GetTaskPayloadRequest::method_value(),
        )?;

        Err(RpcError::method_not_found().with_message(format!(
            "No handler is implemented for '{}'.",
            &GetTaskPayloadRequest::method_value(),
        )))
    }

    /// Handles a request to cancel a task.
    async fn handle_cancel_task_request(
        &self,
        params: CancelTaskParams,
        runtime: Arc<dyn McpServer>,
    ) -> std::result::Result<CompleteResult, RpcError> {
        assert_server_request_capabilities(
            runtime.capabilities(),
            CancelTaskRequest::method_value(),
        )?;
        Err(RpcError::method_not_found().with_message(format!(
            "No handler is implemented for '{}'.",
            &CancelTaskRequest::method_value(),
        )))
    }

    /// Handles a request to retrieve a list of tasks.
    async fn handle_list_task_request(
        &self,
        params: Option<PaginatedRequestParams>,
        runtime: Arc<dyn McpServer>,
    ) -> std::result::Result<CompleteResult, RpcError> {
        assert_server_request_capabilities(
            runtime.capabilities(),
            ListTasksRequest::method_value(),
        )?;
        Err(RpcError::method_not_found().with_message(format!(
            "No handler is implemented for '{}'.",
            &ListTasksRequest::method_value(),
        )))
    }

    /// Handles custom requests not defined in the standard protocol.
    ///
    /// Default implementation returns method not found error.
    /// Customize this function in your specific handler to implement behavior tailored to your MCP server's capabilities and requirements.
    async fn handle_custom_request(
        &self,
        request: CustomRequest,
        runtime: Arc<dyn McpServer>,
    ) -> std::result::Result<GenericResult, RpcError> {
        Err(RpcError::method_not_found()
            .with_message("No handler is implemented for custom requests.".to_string()))
    }

    // Notification Handlers

    /// Handles initialized notifications from clients.
    /// Customize this function in your specific handler to implement behavior tailored to your MCP server's capabilities and requirements.
    async fn handle_initialized_notification(
        &self,
        params: Option<NotificationParams>,
        runtime: Arc<dyn McpServer>,
    ) -> std::result::Result<(), RpcError> {
        Ok(())
    }

    /// Handles cancelled operation notifications.
    /// Customize this function in your specific handler to implement behavior tailored to your MCP server's capabilities and requirements.
    async fn handle_cancelled_notification(
        &self,
        params: CancelledNotificationParams,
        runtime: Arc<dyn McpServer>,
    ) -> std::result::Result<(), RpcError> {
        Ok(())
    }

    /// Handles progress update notifications.
    /// Customize this function in your specific handler to implement behavior tailored to your MCP server's capabilities and requirements.
    async fn handle_progress_notification(
        &self,
        params: ProgressNotificationParams,
        runtime: Arc<dyn McpServer>,
    ) -> std::result::Result<(), RpcError> {
        Ok(())
    }

    /// Handles notifications received from the client indicating that the list of roots has changed
    /// Customize this function in your specific handler to implement behavior tailored to your MCP server's capabilities and requirements.
    async fn handle_roots_list_changed_notification(
        &self,
        params: Option<NotificationParams>,
        runtime: Arc<dyn McpServer>,
    ) -> std::result::Result<(), RpcError> {
        Ok(())
    }

    ///handles a notification from the receiver to the requestor, informing them that a task's status has changed.
    async fn handle_task_status_notification(
        &self,
        params: TaskStatusNotificationParams,
        runtime: Arc<dyn McpServer>,
    ) -> std::result::Result<(), RpcError> {
        Ok(())
    }

    /// Handles custom notifications not defined in the standard protocol.
    /// Customize this function in your specific handler to implement behavior tailored to your MCP server's capabilities and requirements.
    async fn handle_custom_notification(
        &self,
        notification: CustomNotification,
    ) -> std::result::Result<(), RpcError> {
        Ok(())
    }

    // Error Handler

    /// Handles server errors that occur during operation.
    ///
    /// # Arguments
    /// * `error` - The error that occurred
    /// * `runtime` - Reference to the MCP server runtime
    /// Customize this function in your specific handler to implement behavior tailored to your MCP server's capabilities and requirements.
    async fn handle_error(
        &self,
        error: &RpcError,
        runtime: Arc<dyn McpServer>,
    ) -> std::result::Result<(), RpcError> {
        Ok(())
    }
}

impl<T: ServerHandler + 'static> ToMcpServerHandler for T {
    fn to_mcp_server_handler(self) -> Arc<dyn McpServerHandler + 'static> {
        Arc::new(ServerRuntimeInternalHandler::new(Box::new(self)))
    }
}<|MERGE_RESOLUTION|>--- conflicted
+++ resolved
@@ -5,10 +5,7 @@
         schema_utils::{CallToolError, CustomNotification, CustomRequest},
         *,
     },
-<<<<<<< HEAD
-=======
     task_store::ServerTaskCreator,
->>>>>>> 69020bb2
     utils::capability_checks::assert_server_request_capabilities,
 };
 use async_trait::async_trait;
@@ -242,10 +239,7 @@
     async fn handle_task_augmented_tool_call(
         &self,
         params: CallToolRequestParams,
-<<<<<<< HEAD
-=======
         task_creator: ServerTaskCreator,
->>>>>>> 69020bb2
         runtime: Arc<dyn McpServer>,
     ) -> std::result::Result<CreateTaskResult, CallToolError> {
         if !runtime.capabilities().can_run_task_augmented_tools() {
