pub mod mcp_client_runtime;
pub mod mcp_client_runtime_core;
use crate::error::{McpSdkError, SdkResult};
use crate::id_generator::FastIdGenerator;
use crate::mcp_traits::{McpClient, McpClientHandler};
use crate::task_store::ClientTaskStore;
use crate::utils::ensure_server_protocole_compatibility;
use crate::{
    mcp_traits::{RequestIdGen, RequestIdGenNumeric},
    schema::{
        schema_utils::{
<<<<<<< HEAD
            self, ClientMessage, ClientMessages, FromMessage, McpMessage, MessageFromClient,
            NotificationFromClient, RequestFromClient, ServerMessage, ServerMessages,
=======
            ClientMessage, ClientMessages, FromMessage, MessageFromClient, NotificationFromClient,
            RequestFromClient, ServerMessage, ServerMessages,
>>>>>>> 69020bb2
        },
        InitializeRequestParams, InitializeResult, RequestId, RpcError,
    },
};
use async_trait::async_trait;
use futures::future::{join_all, try_join_all};
use futures::StreamExt;

use rust_mcp_schema::schema_utils::ResultFromServer;
#[cfg(feature = "streamable-http")]
use rust_mcp_transport::{ClientStreamableTransport, StreamableTransportOptions};
use rust_mcp_transport::{IoStream, SessionId, StreamId, TransportDispatcher};
use std::{sync::Arc, time::Duration};
use tokio::io::{AsyncBufReadExt, BufReader};
use tokio::sync::{watch, Mutex};

pub const DEFAULT_STREAM_ID: &str = "STANDALONE-STREAM";

// Define a type alias for the TransportDispatcher trait object
type TransportDispatcherType = dyn TransportDispatcher<
    ServerMessages,
    MessageFromClient,
    ServerMessage,
    ClientMessages,
    ClientMessage,
>;
type TransportType = Arc<TransportDispatcherType>;

pub struct McpClientOptions<T>
where
    T: TransportDispatcher<
        ServerMessages,
        MessageFromClient,
        ServerMessage,
        ClientMessages,
        ClientMessage,
    >,
{
    pub client_details: InitializeRequestParams,
    pub transport: T,
    pub handler: Box<dyn McpClientHandler>,
    pub task_store: Option<Arc<ClientTaskStore>>,
}

pub struct ClientRuntime {
    // A thread-safe map storing transport types
    transport_map: tokio::sync::RwLock<Option<TransportType>>,
    // The handler for processing MCP messages
    handler: Box<dyn McpClientHandler>,
    // Information about the server
    client_details: InitializeRequestParams,
    handlers: Mutex<Vec<tokio::task::JoinHandle<Result<(), McpSdkError>>>>,
    // Generator for unique request IDs
    request_id_gen: Box<dyn RequestIdGen>,
    // Generator for stream IDs
    stream_id_gen: FastIdGenerator,
    #[cfg(feature = "streamable-http")]
    // Optional configuration for streamable transport
    transport_options: Option<StreamableTransportOptions>,
    // Flag indicating whether the client has been shut down
    is_shut_down: Mutex<bool>,
    // Session ID
    session_id: tokio::sync::RwLock<Option<SessionId>>,
    // Details about the connected server
    server_details_tx: watch::Sender<Option<InitializeResult>>,
    server_details_rx: watch::Receiver<Option<InitializeResult>>,
    task_store: Option<Arc<ClientTaskStore>>,
}

impl ClientRuntime {
    pub(crate) fn new(
        client_details: InitializeRequestParams,
        transport: TransportType,
        handler: Box<dyn McpClientHandler>,
        task_store: Option<Arc<ClientTaskStore>>,
    ) -> Self {
        let (server_details_tx, server_details_rx) =
            watch::channel::<Option<InitializeResult>>(None);
        Self {
            transport_map: tokio::sync::RwLock::new(Some(transport)),
            handler,
            client_details,
            handlers: Mutex::new(vec![]),
            request_id_gen: Box::new(RequestIdGenNumeric::new(None)),
            #[cfg(feature = "streamable-http")]
            transport_options: None,
            is_shut_down: Mutex::new(false),
            session_id: tokio::sync::RwLock::new(None),
            stream_id_gen: FastIdGenerator::new(Some("s_")),
            server_details_tx,
            server_details_rx,
            task_store: task_store.clone(),
        }
    }

    #[cfg(feature = "streamable-http")]
    pub(crate) fn new_instance(
        client_details: InitializeRequestParams,
        transport_options: StreamableTransportOptions,
        handler: Box<dyn McpClientHandler>,
        task_store: Option<Arc<ClientTaskStore>>,
    ) -> Self {
        let (server_details_tx, server_details_rx) =
            watch::channel::<Option<InitializeResult>>(None);
        Self {
            transport_map: tokio::sync::RwLock::new(None),
            handler,
            client_details,
            handlers: Mutex::new(vec![]),
            transport_options: Some(transport_options),
            is_shut_down: Mutex::new(false),
            session_id: tokio::sync::RwLock::new(None),
            request_id_gen: Box::new(RequestIdGenNumeric::new(None)),
            stream_id_gen: FastIdGenerator::new(Some("s_")),
            server_details_tx,
            server_details_rx,
            task_store,
        }
    }

    async fn initialize_request(self: Arc<Self>) -> SdkResult<()> {
        let result: ResultFromServer = self
            .request(
                RequestFromClient::InitializeRequest(self.client_details.clone()),
                None,
            )
            .await?;

        if let ResultFromServer::InitializeResult(initialize_result) = result {
            ensure_server_protocole_compatibility(
                &self.client_details.protocol_version,
                &initialize_result.protocol_version,
            )?;
            // store server details
            self.set_server_details(initialize_result)?;

            #[cfg(feature = "streamable-http")]
            // try to create a sse stream for server initiated messages , if supported by the server
            if let Err(error) = self.clone().create_sse_stream().await {
                tracing::warn!("{error}");
            }

            // send a InitializedNotification to the server
            self.send_notification(NotificationFromClient::InitializedNotification(None))
                .await?;
        } else {
            return Err(RpcError::invalid_params()
                .with_message("Incorrect response to InitializeRequest!".into())
                .into());
        }

        Ok(())
    }

    pub(crate) async fn handle_message(
        &self,
        message: ServerMessage,
        transport: &TransportType,
    ) -> SdkResult<Option<ClientMessage>> {
        let response = match message {
            ServerMessage::Request(jsonrpc_request) => {
                let request_id = jsonrpc_request.request_id().clone();
<<<<<<< HEAD
                let result = self
                    .handler
                    .handle_request(jsonrpc_request.into(), self)
                    .await;
=======
                let result = self.handler.handle_request(jsonrpc_request, self).await;
>>>>>>> 69020bb2

                // create a response to send back to the server
                let response: MessageFromClient = match result {
                    Ok(success_value) => success_value.into(),
                    Err(error_value) => MessageFromClient::Error(error_value),
                };

                let mcp_message = ClientMessage::from_message(response, Some(request_id))?;
                Some(mcp_message)
            }
            ServerMessage::Notification(jsonrpc_notification) => {
                self.handler
                    .handle_notification(jsonrpc_notification.into(), self)
                    .await?;
                None
            }
            ServerMessage::Error(jsonrpc_error) => {
                self.handler
                    .handle_error(&jsonrpc_error.error, self)
                    .await?;
                if let Some(request_id) = jsonrpc_error.id.as_ref() {
                    if let Some(tx_response) = transport.pending_request_tx(request_id).await {
                        tx_response
                            .send(ServerMessage::Error(jsonrpc_error))
                            .map_err(|e| RpcError::internal_error().with_message(e.to_string()))?;
                    } else {
                        tracing::warn!(
                            "Received an error response with no corresponding request: {:?}",
                            &request_id
                        );
                    }
                }
                None
            }
            ServerMessage::Response(response) => {
                if let Some(tx_response) = transport.pending_request_tx(&response.id).await {
                    tx_response
                        .send(ServerMessage::Response(response))
                        .map_err(|e| RpcError::internal_error().with_message(e.to_string()))?;
                } else {
                    tracing::warn!(
                        "Received a response with no corresponding request: {:?}",
                        &response.id
                    );
                }
                None
            }
        };
        Ok(response)
    }

    async fn start_standalone(self: Arc<Self>) -> SdkResult<()> {
        let self_clone = self.clone();
        let transport_map = self_clone.transport_map.read().await;
        let transport = transport_map.as_ref().ok_or(
            RpcError::internal_error()
                .with_message("transport stream does not exists or is closed!".to_string()),
        )?;

        //TODO: improve the flow
        let mut stream = transport.start().await?;

        let transport_clone = transport.clone();
        let mut error_io_stream = transport.error_stream().write().await;
        let error_io_stream = error_io_stream.take();

        let self_clone = Arc::clone(&self);
        let self_clone_err = Arc::clone(&self);

        // task reading from the error stream
        let err_task = tokio::spawn(async move {
            let self_ref = &*self_clone_err;

            if let Some(IoStream::Readable(error_input)) = error_io_stream {
                let mut reader = BufReader::new(error_input).lines();
                loop {
                    tokio::select! {
                        should_break = transport_clone.is_shut_down() =>{
                            if should_break {
                                break;
                            }
                        }
                        line = reader.next_line() =>{
                            match line {
                                Ok(Some(error_message)) => {
                                    self_ref
                                        .handler
                                        .handle_process_error(error_message, self_ref)
                                        .await?;
                                }
                                Ok(None) => {
                                    // end of input
                                    break;
                                }
                                Err(e) => {
                                    tracing::error!("Error reading from std_err: {e}");
                                    break;
                                }
                            }
                        }
                    }
                }
            }

            Ok::<(), McpSdkError>(())
        });

        let transport = transport.clone();

        // main task reading from mcp_message stream
        let main_task = tokio::spawn(async move {
            while let Some(mcp_messages) = stream.next().await {
                let self_ref = &*self_clone;

                match mcp_messages {
                    ServerMessages::Single(server_message) => {
                        let result = self_ref.handle_message(server_message, &transport).await;

                        match result {
                            Ok(result) => {
                                if let Some(result) = result {
                                    transport
                                        .send_message(ClientMessages::Single(result), None)
                                        .await?;
                                }
                            }
                            Err(error) => {
                                tracing::error!("Error handling message : {}", error)
                            }
                        }
                    }
                    ServerMessages::Batch(server_messages) => {
                        let handling_tasks: Vec<_> = server_messages
                            .into_iter()
                            .map(|server_message| {
                                self_ref.handle_message(server_message, &transport)
                            })
                            .collect();
                        let results: Vec<_> = try_join_all(handling_tasks).await?;
                        let results: Vec<_> = results.into_iter().flatten().collect();

                        if !results.is_empty() {
                            transport
                                .send_message(ClientMessages::Batch(results), None)
                                .await?;
                        }
                    }
                }
            }
            Ok::<(), McpSdkError>(())
        });

        // send initialize request to the MCP server
        self.clone().initialize_request().await?;

        let mut lock = self.handlers.lock().await;
        lock.push(main_task);
        lock.push(err_task);
        Ok(())
    }

    pub(crate) async fn store_transport(
        &self,
        stream_id: &str,
        transport: TransportType,
    ) -> SdkResult<()> {
        let mut transport_map = self.transport_map.write().await;
        tracing::trace!("save transport for stream id : {}", stream_id);
        *transport_map = Some(transport);
        Ok(())
    }

    #[cfg(feature = "streamable-http")]
    pub(crate) async fn new_transport(
        &self,
        session_id: Option<SessionId>,
        standalone: bool,
    ) -> SdkResult<
        impl TransportDispatcher<
            ServerMessages,
            MessageFromClient,
            ServerMessage,
            ClientMessages,
            ClientMessage,
        >,
    > {
        use rust_mcp_schema::schema_utils::SdkError;

        let options = self
            .transport_options
            .as_ref()
            .ok_or(SdkError::connection_closed())?;
        let transport = ClientStreamableTransport::new(options, session_id, standalone)?;

        Ok(transport)
    }

    #[cfg(feature = "streamable-http")]
    pub(crate) async fn create_sse_stream(self: Arc<Self>) -> SdkResult<()> {
        let stream_id: StreamId = DEFAULT_STREAM_ID.into();
        let session_id = self.session_id.read().await.clone();
        let transport: Arc<
            dyn TransportDispatcher<
                ServerMessages,
                MessageFromClient,
                ServerMessage,
                ClientMessages,
                ClientMessage,
            >,
        > = Arc::new(self.new_transport(session_id, true).await?);
        let mut stream = transport.start().await?;
        self.store_transport(&stream_id, transport.clone()).await?;

        let self_clone = Arc::clone(&self);

        let main_task = tokio::spawn(async move {
            loop {
                if let Some(mcp_messages) = stream.next().await {
                    match mcp_messages {
                        ServerMessages::Single(server_message) => {
                            let result = self.handle_message(server_message, &transport).await?;

                            if let Some(result) = result {
                                transport
                                    .send_message(ClientMessages::Single(result), None)
                                    .await?;
                            }
                        }
                        ServerMessages::Batch(server_messages) => {
                            let handling_tasks: Vec<_> = server_messages
                                .into_iter()
                                .map(|server_message| {
                                    self.handle_message(server_message, &transport)
                                })
                                .collect();

                            let results: Vec<_> = try_join_all(handling_tasks).await?;

                            let results: Vec<_> = results.into_iter().flatten().collect();

                            if !results.is_empty() {
                                transport
                                    .send_message(ClientMessages::Batch(results), None)
                                    .await?;
                            }
                        }
                    }
                    // close the stream after all messages are sent, unless it is a standalone stream
                    if !stream_id.eq(DEFAULT_STREAM_ID) {
                        return Ok::<_, McpSdkError>(());
                    }
                } else {
                    // end of stream
                    return Ok::<_, McpSdkError>(());
                }
            }
        });

        let mut lock = self_clone.handlers.lock().await;
        lock.push(main_task);

        Ok(())
    }

    #[cfg(feature = "streamable-http")]
    pub(crate) async fn start_stream(
        &self,
        messages: ClientMessages,
        timeout: Option<Duration>,
    ) -> SdkResult<Option<ServerMessages>> {
        use futures::stream::{AbortHandle, Abortable};
        use rust_mcp_schema::schema_utils::McpMessage;

        use crate::IdGenerator;
        let stream_id: StreamId = self.stream_id_gen.generate();
        let session_id = self.session_id.read().await.clone();
        let no_session_id = session_id.is_none();

        let has_request = match &messages {
            ClientMessages::Single(client_message) => client_message.is_request(),
            ClientMessages::Batch(client_messages) => {
                use rust_mcp_schema::schema_utils::McpMessage;

                client_messages.iter().any(|m| m.is_request())
            }
        };

        let transport: Arc<
            dyn TransportDispatcher<
                ServerMessages,
                MessageFromClient,
                ServerMessage,
                ClientMessages,
                ClientMessage,
            >,
        > = Arc::new(self.new_transport(session_id, false).await?);

        let mut stream = transport.start().await?;

        let send_task = async {
            let result = transport.send_message(messages, timeout).await?;

            if no_session_id {
                if let Some(request_id) = transport.session_id().await.clone() {
                    let mut guard = self.session_id.write().await;
                    *guard = Some(request_id)
                }
            }

            Ok::<_, McpSdkError>(result)
        };

        if !has_request {
            return send_task.await;
        }

        let (abort_recv_handle, abort_recv_reg) = AbortHandle::new_pair();

        let receive_task = async {
            loop {
                tokio::select! {
                    Some(mcp_messages) = stream.next() =>{

                        match mcp_messages {
                            ServerMessages::Single(server_message) => {
                                let result = self.handle_message(server_message, &transport).await?;
                                if let Some(result) = result {
                                    transport.send_message(ClientMessages::Single(result), None).await?;
                                }
                            }
                            ServerMessages::Batch(server_messages) => {

                                let handling_tasks: Vec<_> = server_messages
                                    .into_iter()
                                    .map(|server_message| self.handle_message(server_message, &transport))
                                    .collect();

                                let results: Vec<_> = try_join_all(handling_tasks).await?;

                                let results: Vec<_> = results.into_iter().flatten().collect();

                                if !results.is_empty() {
                                    transport.send_message(ClientMessages::Batch(results), None).await?;
                                }
                            }
                        }
                        // close the stream after all messages are sent, unless it is a standalone stream
                        if !stream_id.eq(DEFAULT_STREAM_ID){
                            return  Ok::<_, McpSdkError>(());
                        }
                    }
                }
            }
        };

        let receive_task = Abortable::new(receive_task, abort_recv_reg);

        // Pin the tasks to ensure they are not moved
        tokio::pin!(send_task);
        tokio::pin!(receive_task);

        // Run both tasks with cancellation logic
        let (send_res, _) = tokio::select! {
            res = &mut send_task => {
                // cancel the receive_task task, to cover the case where send_task returns with error
                abort_recv_handle.abort();
                (res, receive_task.await) // Wait for receive_task to finish (it should exit due to cancellation)
            }
            res = &mut receive_task => {
                (send_task.await, res)
            }
        };
        send_res
    }
}

#[async_trait]
impl McpClient for ClientRuntime {
    async fn send(
        &self,
        message: MessageFromClient,
        request_id: Option<RequestId>,
        request_timeout: Option<Duration>,
    ) -> SdkResult<Option<ServerMessage>> {
        #[cfg(feature = "streamable-http")]
        {
            if self.transport_options.is_some() {
                let outgoing_request_id = self
                    .request_id_gen
                    .request_id_for_message(&message, request_id);
                let mcp_message = ClientMessage::from_message(message, outgoing_request_id)?;

                let response = self
                    .start_stream(ClientMessages::Single(mcp_message), request_timeout)
                    .await?;
                return response
                    .map(|r| r.as_single())
                    .transpose()
                    .map_err(|err| err.into());
            }
        }

        let transport_map = self.transport_map.read().await;

        let transport = transport_map.as_ref().ok_or(
            RpcError::internal_error()
                .with_message("transport stream does not exists or is closed!".to_string()),
        )?;

        let outgoing_request_id = self
            .request_id_gen
            .request_id_for_message(&message, request_id);

        let mcp_message = ClientMessage::from_message(message, outgoing_request_id)?;
        let response = transport
            .send_message(ClientMessages::Single(mcp_message), request_timeout)
            .await?;
        response
            .map(|r| r.as_single())
            .transpose()
            .map_err(|err| err.into())
    }

    fn task_store(&self) -> Option<Arc<ClientTaskStore>> {
        self.task_store.clone()
    }

    async fn session_id(&self) -> Option<SessionId> {
        self.session_id.read().await.clone()
    }
    async fn send_batch(
        &self,
        messages: Vec<ClientMessage>,
        timeout: Option<Duration>,
    ) -> SdkResult<Option<Vec<ServerMessage>>> {
        #[cfg(feature = "streamable-http")]
        {
            if self.transport_options.is_some() {
                let result = self
                    .start_stream(ClientMessages::Batch(messages), timeout)
                    .await?;
                // let response = self.start_stream(&stream_id, request_id, message).await?;
                return result
                    .map(|r| r.as_batch())
                    .transpose()
                    .map_err(|err| err.into());
            }
        }

        let transport_map = self.transport_map.read().await;
        let transport = transport_map.as_ref().ok_or(
            RpcError::internal_error()
                .with_message("transport stream does not exists or is closed!".to_string()),
        )?;
        transport
            .send_batch(messages, timeout)
            .await
            .map_err(|err| err.into())
    }

    async fn start(self: Arc<Self>) -> SdkResult<()> {
        let runtime_clone = self.clone();
        if let Some(task_store) = runtime_clone.task_store() {
            // send TaskStatusNotification  if task_store is present and supports subscribe()
            if let Some(mut stream) = task_store.subscribe() {
                tokio::spawn(async move {
                    while let Some((params, _)) = stream.next().await {
                        let _ = runtime_clone.notify_task_status(params).await;
                    }
                });
            }
        }

        #[cfg(feature = "streamable-http")]
        {
            if self.transport_options.is_some() {
                self.initialize_request().await?;
                return Ok(());
            }
        }

        self.start_standalone().await
    }

    fn set_server_details(&self, server_details: InitializeResult) -> SdkResult<()> {
        self.server_details_tx
            .send(Some(server_details))
            .map_err(|_| {
                RpcError::internal_error()
                    .with_message("Failed to set server details".to_string())
                    .into()
            })
    }

    fn client_info(&self) -> &InitializeRequestParams {
        &self.client_details
    }

    fn server_info(&self) -> Option<InitializeResult> {
        self.server_details_rx.borrow().clone()
    }

    async fn is_shut_down(&self) -> bool {
        let result = self.is_shut_down.lock().await;
        *result
    }

    async fn shut_down(&self) -> SdkResult<()> {
        let mut is_shut_down_lock = self.is_shut_down.lock().await;
        *is_shut_down_lock = true;

        let mut transport_map = self.transport_map.write().await;
        let transport_option = transport_map.take();
        drop(transport_map);
        if let Some(transport) = transport_option {
            let _ = transport.shut_down().await;
        }

        // wait for tasks
        let mut tasks_lock = self.handlers.lock().await;
        let join_handlers: Vec<_> = tasks_lock.drain(..).collect();
        join_all(join_handlers).await;

        Ok(())
    }

    async fn terminate_session(&self) {
        #[cfg(feature = "streamable-http")]
        {
            if let Some(transport_options) = self.transport_options.as_ref() {
                let session_id = self.session_id.read().await.clone();
                transport_options
                    .terminate_session(session_id.as_ref())
                    .await;
                let _ = self.shut_down().await;
            }
        }
        let _ = self.shut_down().await;
    }
}<|MERGE_RESOLUTION|>--- conflicted
+++ resolved
@@ -9,13 +9,8 @@
     mcp_traits::{RequestIdGen, RequestIdGenNumeric},
     schema::{
         schema_utils::{
-<<<<<<< HEAD
-            self, ClientMessage, ClientMessages, FromMessage, McpMessage, MessageFromClient,
-            NotificationFromClient, RequestFromClient, ServerMessage, ServerMessages,
-=======
             ClientMessage, ClientMessages, FromMessage, MessageFromClient, NotificationFromClient,
             RequestFromClient, ServerMessage, ServerMessages,
->>>>>>> 69020bb2
         },
         InitializeRequestParams, InitializeResult, RequestId, RpcError,
     },
@@ -178,14 +173,7 @@
         let response = match message {
             ServerMessage::Request(jsonrpc_request) => {
                 let request_id = jsonrpc_request.request_id().clone();
-<<<<<<< HEAD
-                let result = self
-                    .handler
-                    .handle_request(jsonrpc_request.into(), self)
-                    .await;
-=======
                 let result = self.handler.handle_request(jsonrpc_request, self).await;
->>>>>>> 69020bb2
 
                 // create a response to send back to the server
                 let response: MessageFromClient = match result {
