use std::sync::Arc;

use async_trait::async_trait;
use rust_mcp_schema::{
    schema_utils::{
        MessageFromClient, NotificationFromServer, RequestFromServer, ResultFromClient,
        ServerMessage,
    },
    InitializeRequestParams, RpcError,
};
use rust_mcp_transport::Transport;

use crate::{
    error::SdkResult, mcp_client::ClientHandler, mcp_traits::mcp_handler::McpClientHandler,
    McpClient,
};

use super::ClientRuntime;

/// Creates a new MCP client runtime with the specified configuration.
///
/// This function initializes a client for (MCP) by accepting , client details, a transport ,
/// and a handler for client-side logic.
///
/// The resulting `ClientRuntime` is wrapped in an `Arc` for shared ownership across threads.
///
/// # Arguments
/// * `client_details` - Client name , version and capabilities.
/// * `transport` - An implementation of the `Transport` trait facilitating communication with the MCP server.
/// * `handler` - An implementation of the `ClientHandler` trait that defines the client's
///   core behavior and response logic.
///
/// # Returns
/// An `Arc<ClientRuntime>` representing the initialized client, enabling shared access and
/// asynchronous operation.
///
/// # Examples
/// You can find a detailed example of how to use this function in the repository:
///
/// [Repository Example](https://github.com/rust-mcp-stack/rust-mcp-sdk/tree/main/examples/simple-mcp-client)
pub fn create_client(
    client_details: InitializeRequestParams,
    transport: impl Transport<ServerMessage, MessageFromClient>,
    handler: impl ClientHandler,
) -> Arc<ClientRuntime> {
    Arc::new(ClientRuntime::new(
        client_details,
        transport,
        Box::new(ClientInternalHandler::new(Box::new(handler))),
    ))
}

/// Internal handler that wraps a `ClientHandler` trait object.
/// This is used to handle incoming requests and notifications for the client.
struct ClientInternalHandler<H> {
    handler: H,
}
impl ClientInternalHandler<Box<dyn ClientHandler>> {
    pub fn new(handler: Box<dyn ClientHandler>) -> Self {
        Self { handler }
    }
}

/// Implementation of the `McpClientHandler` trait for `ClientInternalHandler`.
/// This handles requests, notifications, and errors from the server by calling proper function of self.handler
#[async_trait]
impl McpClientHandler for ClientInternalHandler<Box<dyn ClientHandler>> {
    /// Handles a request received from the server by passing the request to self.handler
    async fn handle_request(
        &self,
        server_jsonrpc_request: RequestFromServer,
<<<<<<< HEAD
        runtime: &dyn McpClient,
    ) -> std::result::Result<ResultFromClient, JsonrpcErrorError> {
=======
        runtime: &dyn MCPClient,
    ) -> std::result::Result<ResultFromClient, RpcError> {
>>>>>>> e00913a0
        match server_jsonrpc_request {
            RequestFromServer::ServerRequest(request) => match request {
                rust_mcp_schema::ServerRequest::PingRequest(ping_request) => self
                    .handler
                    .handle_ping_request(ping_request, runtime)
                    .await
                    .map(|value| value.into()),
                rust_mcp_schema::ServerRequest::CreateMessageRequest(create_message_request) => {
                    self.handler
                        .handle_create_message_request(create_message_request, runtime)
                        .await
                        .map(|value| value.into())
                }
                rust_mcp_schema::ServerRequest::ListRootsRequest(list_roots_request) => self
                    .handler
                    .handle_list_roots_request(list_roots_request, runtime)
                    .await
                    .map(|value| value.into()),
            },
            // Handles custom notifications received from the server by passing the request to self.handler
            RequestFromServer::CustomRequest(custom_request) => self
                .handler
                .handle_custom_request(custom_request, runtime)
                .await
                .map(|value| value.into()),
        }
    }

    /// Handles errors received from the server by passing the request to self.handler
    async fn handle_error(
        &self,
<<<<<<< HEAD
        jsonrpc_error: JsonrpcErrorError,
        runtime: &dyn McpClient,
=======
        jsonrpc_error: RpcError,
        runtime: &dyn MCPClient,
>>>>>>> e00913a0
    ) -> SdkResult<()> {
        self.handler.handle_error(jsonrpc_error, runtime).await?;
        Ok(())
    }

    /// Handles notifications received from the server by passing the request to self.handler
    async fn handle_notification(
        &self,
        server_jsonrpc_notification: NotificationFromServer,
        runtime: &dyn McpClient,
    ) -> SdkResult<()> {
        match server_jsonrpc_notification {
            NotificationFromServer::ServerNotification(server_notification) => {
                match server_notification {
                    rust_mcp_schema::ServerNotification::CancelledNotification(
                        cancelled_notification,
                    ) => {
                        self.handler
                            .handle_cancelled_notification(cancelled_notification, runtime)
                            .await?;
                    }
                    rust_mcp_schema::ServerNotification::ProgressNotification(
                        progress_notification,
                    ) => {
                        self.handler
                            .handle_progress_notification(progress_notification, runtime)
                            .await?;
                    }
                    rust_mcp_schema::ServerNotification::ResourceListChangedNotification(
                        resource_list_changed_notification,
                    ) => {
                        self.handler
                            .handle_resource_list_changed_notification(
                                resource_list_changed_notification,
                                runtime,
                            )
                            .await?;
                    }
                    rust_mcp_schema::ServerNotification::ResourceUpdatedNotification(
                        resource_updated_notification,
                    ) => {
                        self.handler
                            .handle_resource_updated_notification(
                                resource_updated_notification,
                                runtime,
                            )
                            .await?;
                    }
                    rust_mcp_schema::ServerNotification::PromptListChangedNotification(
                        prompt_list_changed_notification,
                    ) => {
                        self.handler
                            .handle_prompt_list_changed_notification(
                                prompt_list_changed_notification,
                                runtime,
                            )
                            .await?;
                    }
                    rust_mcp_schema::ServerNotification::ToolListChangedNotification(
                        tool_list_changed_notification,
                    ) => {
                        self.handler
                            .handle_tool_list_changed_notification(
                                tool_list_changed_notification,
                                runtime,
                            )
                            .await?;
                    }
                    rust_mcp_schema::ServerNotification::LoggingMessageNotification(
                        logging_message_notification,
                    ) => {
                        self.handler
                            .handle_logging_message_notification(
                                logging_message_notification,
                                runtime,
                            )
                            .await?;
                    }
                }
            }
            // Handles custom notifications received from the server by passing the request to self.handler
            NotificationFromServer::CustomNotification(custom_notification) => {
                self.handler
                    .handle_custom_notification(custom_notification, runtime)
                    .await?;
            }
        }
        Ok(())
    }

    /// Handles process errors received from the server over stderr
    async fn handle_process_error(
        &self,
        error_message: String,
        runtime: &dyn McpClient,
    ) -> SdkResult<()> {
        self.handler
            .handle_process_error(error_message, runtime)
            .await
            .map_err(|err| err.into())
    }
}<|MERGE_RESOLUTION|>--- conflicted
+++ resolved
@@ -69,13 +69,8 @@
     async fn handle_request(
         &self,
         server_jsonrpc_request: RequestFromServer,
-<<<<<<< HEAD
-        runtime: &dyn McpClient,
-    ) -> std::result::Result<ResultFromClient, JsonrpcErrorError> {
-=======
-        runtime: &dyn MCPClient,
+        runtime: &dyn McpClient,
     ) -> std::result::Result<ResultFromClient, RpcError> {
->>>>>>> e00913a0
         match server_jsonrpc_request {
             RequestFromServer::ServerRequest(request) => match request {
                 rust_mcp_schema::ServerRequest::PingRequest(ping_request) => self
@@ -107,13 +102,8 @@
     /// Handles errors received from the server by passing the request to self.handler
     async fn handle_error(
         &self,
-<<<<<<< HEAD
-        jsonrpc_error: JsonrpcErrorError,
-        runtime: &dyn McpClient,
-=======
         jsonrpc_error: RpcError,
-        runtime: &dyn MCPClient,
->>>>>>> e00913a0
+        runtime: &dyn McpClient,
     ) -> SdkResult<()> {
         self.handler.handle_error(jsonrpc_error, runtime).await?;
         Ok(())
