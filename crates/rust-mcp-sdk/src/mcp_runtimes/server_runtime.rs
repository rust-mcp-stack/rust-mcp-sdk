pub mod mcp_server_runtime;
pub mod mcp_server_runtime_core;
use crate::auth::AuthInfo;
use crate::error::SdkResult;
use crate::mcp_traits::{McpServer, McpServerHandler, RequestIdGen, RequestIdGenNumeric};
use crate::schema::{
    schema_utils::{
        ClientMessage, ClientMessages, FromMessage, MessageFromServer, SdkError, ServerMessage,
        ServerMessages,
    },
    InitializeRequestParams, InitializeResult, RequestId, RpcError,
};
use crate::task_store::ServerTaskStore;
use crate::utils::AbortTaskOnDrop;
use async_trait::async_trait;
use futures::future::try_join_all;
use futures::{StreamExt, TryFutureExt};
#[cfg(feature = "hyper-server")]
use rust_mcp_transport::SessionId;
use rust_mcp_transport::{IoStream, TransportDispatcher};
use std::panic;
use std::sync::Arc;
use std::time::Duration;
use tokio::io::AsyncWriteExt;
use tokio::sync::{mpsc, oneshot, watch, RwLock, RwLockReadGuard};

pub const DEFAULT_STREAM_ID: &str = "STANDALONE-STREAM";
const TASK_CHANNEL_CAPACITY: usize = 500;

// Define a type alias for the TransportDispatcher trait object
type TransportType = Arc<
    dyn TransportDispatcher<
        ClientMessages,
        MessageFromServer,
        ClientMessage,
        ServerMessages,
        ServerMessage,
    >,
>;

/// Struct representing the runtime core of the MCP server, handling transport and client details
pub struct ServerRuntime {
    // The handler for processing MCP messages
    handler: Arc<dyn McpServerHandler>,
    // Information about the server
    server_details: Arc<InitializeResult>,
    #[cfg(feature = "hyper-server")]
    session_id: Option<SessionId>,
    transport_map: tokio::sync::RwLock<Option<TransportType>>,
    request_id_gen: Box<dyn RequestIdGen>,
    client_details_tx: watch::Sender<Option<InitializeRequestParams>>,
    client_details_rx: watch::Receiver<Option<InitializeRequestParams>>,
    auth_info: tokio::sync::RwLock<Option<AuthInfo>>,
    task_store: Option<Arc<ServerTaskStore>>,
}

pub struct McpServerOptions<T>
where
    T: TransportDispatcher<
        ClientMessages,
        MessageFromServer,
        ClientMessage,
        ServerMessages,
        ServerMessage,
    >,
{
    pub server_details: InitializeResult,
    pub transport: T,
    pub handler: Arc<dyn McpServerHandler>,
    pub task_store: Option<Arc<ServerTaskStore>>,
}

#[async_trait]
impl McpServer for ServerRuntime {
    fn task_store(&self) -> Option<Arc<ServerTaskStore>> {
        self.task_store.clone()
    }

    /// Set the client details, storing them in client_details
    async fn set_client_details(&self, client_details: InitializeRequestParams) -> SdkResult<()> {
        self.client_details_tx
            .send(Some(client_details))
            .map_err(|_| {
                RpcError::internal_error()
                    .with_message("Failed to set client details".to_string())
                    .into()
            })
    }

    async fn update_auth_info(&self, new_auth_info: Option<AuthInfo>) {
        let should_update = {
            let current = self.auth_info.read().await;
            match (&*current, &new_auth_info) {
                (None, Some(_)) => true,
                (Some(old), Some(new)) => old.token_unique_id != new.token_unique_id,
                (Some(_), None) => true,
                (None, None) => false,
            }
        };

        if should_update {
            *self.auth_info.write().await = new_auth_info;
        }
    }

    async fn auth_info(&self) -> RwLockReadGuard<'_, Option<AuthInfo>> {
        self.auth_info.read().await
    }
    async fn auth_info_cloned(&self) -> Option<AuthInfo> {
        let guard = self.auth_info.read().await;
        guard.clone()
    }

    async fn wait_for_initialization(&self) {
        loop {
            if self.client_details_rx.borrow().is_some() {
                return;
            }
            let mut rx = self.client_details_rx.clone();
            rx.changed().await.ok();
        }
    }

    async fn send(
        &self,
        message: MessageFromServer,
        request_id: Option<RequestId>,
        request_timeout: Option<Duration>,
    ) -> SdkResult<Option<ClientMessage>> {
        let transport_map = self.transport_map.read().await;
        let transport = transport_map.as_ref().ok_or(
            RpcError::internal_error()
                .with_message("transport stream does not exists or is closed!".to_string()),
        )?;

        let outgoing_request_id = self
            .request_id_gen
            .request_id_for_message(&message, request_id);

        let mcp_message = ServerMessage::from_message(message, outgoing_request_id)?;

        let response = transport
            .send_message(ServerMessages::Single(mcp_message), request_timeout)
            .await?
            .map(|res| res.as_single())
            .transpose()?;

        Ok(response)
    }

    async fn send_batch(
        &self,
        messages: Vec<ServerMessage>,
        request_timeout: Option<Duration>,
    ) -> SdkResult<Option<Vec<ClientMessage>>> {
        let transport_map = self.transport_map.read().await;
        let transport = transport_map.as_ref().ok_or(
            RpcError::internal_error()
                .with_message("transport stream does not exists or is closed!".to_string()),
        )?;

        transport
            .send_batch(messages, request_timeout)
            .map_err(|err| err.into())
            .await
    }

    /// Returns the server's details, including server capability,
    /// instructions, protocol_version , server_info and optional meta data
    fn server_info(&self) -> &InitializeResult {
        &self.server_details
    }

    /// Returns the client information if available, after successful initialization , otherwise returns None
    fn client_info(&self) -> Option<InitializeRequestParams> {
        self.client_details_rx.borrow().clone()
    }

    /// Main runtime loop, processes incoming messages and handles requests
    async fn start(self: Arc<Self>) -> SdkResult<()> {
        let self_clone = self.clone();
        let transport_map = self_clone.transport_map.read().await;

        let transport = transport_map.as_ref().ok_or(
            RpcError::internal_error()
                .with_message("transport stream does not exists or is closed!".to_string()),
        )?;

        let mut stream = transport.start().await?;

        // Create a channel to collect results from spawned tasks
        let (tx, mut rx) = mpsc::channel(TASK_CHANNEL_CAPACITY);

        // Process incoming messages from the client
        while let Some(mcp_messages) = stream.next().await {
            match mcp_messages {
                ClientMessages::Single(client_message) => {
                    let transport = transport.clone();
                    let self = self.clone();
                    let tx = tx.clone();

                    // Handle incoming messages in a separate task to avoid blocking the stream.
                    tokio::spawn(async move {
                        let result = self.handle_message(client_message, &transport).await;

                        let send_result: SdkResult<_> = match result {
                            Ok(result) => {
                                if let Some(result) = result {
                                    transport
                                        .send_message(ServerMessages::Single(result), None)
                                        .map_err(|e| e.into())
                                        .await
                                } else {
                                    Ok(None)
                                }
                            }
                            Err(error) => {
                                tracing::error!("Error handling message : {}", error);
                                Ok(None)
                            }
                        };
                        // Send result to the main loop
                        if let Err(error) = tx.send(send_result).await {
                            tracing::error!("Failed to send result to channel: {}", error);
                        }
                    });
                }
                ClientMessages::Batch(client_messages) => {
                    let transport = transport.clone();
                    let self = self_clone.clone();
                    let tx = tx.clone();

                    tokio::spawn(async move {
                        let handling_tasks: Vec<_> = client_messages
                            .into_iter()
                            .map(|client_message| self.handle_message(client_message, &transport))
                            .collect();

                        let send_result = match try_join_all(handling_tasks).await {
                            Ok(results) => {
                                let results: Vec<_> = results.into_iter().flatten().collect();
                                if !results.is_empty() {
                                    transport
                                        .send_message(ServerMessages::Batch(results), None)
                                        .map_err(|e| e.into())
                                        .await
                                } else {
                                    Ok(None)
                                }
                            }
                            Err(error) => Err(error),
                        };

                        if let Err(error) = tx.send(send_result).await {
                            tracing::error!("Failed to send batch result to channel: {}", error);
                        }
                    });
                }
            }

            // Check for results from spawned tasks to propagate errors
            while let Ok(result) = rx.try_recv() {
                result?; // Propagate errors
            }
        }

        // Drop tx to close the channel and collect remaining results
        drop(tx);
        while let Some(result) = rx.recv().await {
            result?; // Propagate errors
        }

        return Ok(());
    }

    async fn stderr_message(&self, message: String) -> SdkResult<()> {
        let transport_map = self.transport_map.read().await;
        let transport = transport_map.as_ref().ok_or(
            RpcError::internal_error()
                .with_message("transport stream does not exists or is closed!".to_string()),
        )?;
        let mut lock = transport.error_stream().write().await;

        if let Some(IoStream::Writable(stderr)) = lock.as_mut() {
            stderr.write_all(message.as_bytes()).await?;
            stderr.write_all(b"\n").await?;
            stderr.flush().await?;
        }
        Ok(())
    }

    #[cfg(feature = "hyper-server")]
    fn session_id(&self) -> Option<SessionId> {
        self.session_id.to_owned()
    }
}

impl ServerRuntime {
    pub(crate) async fn consume_payload_string(&self, payload: &str) -> SdkResult<()> {
        let transport_map = self.transport_map.read().await;

        let transport = transport_map.as_ref().ok_or(
            RpcError::internal_error()
                .with_message("stream id does not exists or is closed!".to_string()),
        )?;

        transport.consume_string_payload(payload).await?;

        Ok(())
    }

    pub(crate) async fn handle_message(
        self: &Arc<Self>,
        message: ClientMessage,
        transport: &Arc<
            dyn TransportDispatcher<
                ClientMessages,
                MessageFromServer,
                ClientMessage,
                ServerMessages,
                ServerMessage,
            >,
        >,
    ) -> SdkResult<Option<ServerMessage>> {
        let response = match message {
            // Handle a client request
            ClientMessage::Request(client_jsonrpc_request) => {
                let request_id = client_jsonrpc_request.request_id().clone();

                let result = self
                    .handler
<<<<<<< HEAD
                    .handle_request(client_jsonrpc_request.into(), self.clone())
                    .await;
                println!(">>>  {:?} ", result);
=======
                    .handle_request(client_jsonrpc_request, self.clone())
                    .await;
>>>>>>> 69020bb2

                // create a response to send back to the client
                let response: MessageFromServer = match result {
                    Ok(success_value) => success_value.into(),
                    Err(error_value) => {
                        // Error occurred during initialization.
                        // A likely cause could be an unsupported protocol version.
                        if !self.is_initialized() {
                            return Err(error_value.into());
                        }
                        MessageFromServer::Error(error_value)
                    }
                };

                let mpc_message: ServerMessage =
                    ServerMessage::from_message(response, Some(request_id))?;

                Some(mpc_message)
            }
            ClientMessage::Notification(client_jsonrpc_notification) => {
                self.handler
<<<<<<< HEAD
                    .handle_notification(client_jsonrpc_notification.into(), self.clone())
=======
                    .handle_notification(client_jsonrpc_notification, self.clone())
>>>>>>> 69020bb2
                    .await?;
                None
            }
            ClientMessage::Error(jsonrpc_error) => {
                self.handler
                    .handle_error(&jsonrpc_error.error, self.clone())
                    .await?;

                if let Some(request_id) = jsonrpc_error.id.as_ref() {
                    if let Some(tx_response) = transport.pending_request_tx(request_id).await {
                        tx_response
                            .send(ClientMessage::Error(jsonrpc_error))
                            .map_err(|e| RpcError::internal_error().with_message(e.to_string()))?;
                    } else {
                        tracing::warn!(
                            "Received an error response with no corresponding request {:?}",
                            &jsonrpc_error.id
                        );
                    }
                }
                None
            }
            ClientMessage::Response(response) => {
                if let Some(tx_response) = transport.pending_request_tx(&response.id).await {
                    tx_response
                        .send(ClientMessage::Response(response))
                        .map_err(|e| RpcError::internal_error().with_message(e.to_string()))?;
                } else {
                    tracing::warn!(
                        "Received a response with no corresponding request: {:?}",
                        &response.id
                    );
                }
                None
            }
        };
        Ok(response)
    }

    pub(crate) async fn store_transport(
        &self,
        stream_id: &str,
        transport: Arc<
            dyn TransportDispatcher<
                ClientMessages,
                MessageFromServer,
                ClientMessage,
                ServerMessages,
                ServerMessage,
            >,
        >,
    ) -> SdkResult<()> {
        if stream_id != DEFAULT_STREAM_ID {
            return Ok(());
        }
        let mut transport_map = self.transport_map.write().await;
        tracing::trace!("save transport for stream id : {}", stream_id);
        *transport_map = Some(transport);
        Ok(())
    }

    //TODO: re-visit and simplify unnecessary hashmap
    pub(crate) async fn remove_transport(&self, stream_id: &str) -> SdkResult<()> {
        if stream_id != DEFAULT_STREAM_ID {
            return Ok(());
        }
        let transport_map = self.transport_map.read().await;
        tracing::trace!("removing transport for stream id : {}", stream_id);
        if let Some(transport) = transport_map.as_ref() {
            transport.shut_down().await?;
        }
        // transport_map.remove(stream_id);
        Ok(())
    }

    pub(crate) async fn shutdown(&self) {
        let mut transport_map = self.transport_map.write().await;
        let transport_option = transport_map.take();
        drop(transport_map);
        if let Some(transport) = transport_option {
            let _ = transport.shut_down().await;
        }
    }

    pub(crate) async fn default_stream_exists(&self) -> bool {
        let transport_map = self.transport_map.read().await;
        let live_transport = if let Some(t) = transport_map.as_ref() {
            !t.is_shut_down().await
        } else {
            false
        };
        live_transport
    }

    pub(crate) async fn start_stream(
        self: Arc<Self>,
        transport: Arc<
            dyn TransportDispatcher<
                ClientMessages,
                MessageFromServer,
                ClientMessage,
                ServerMessages,
                ServerMessage,
            >,
        >,
        stream_id: &str,
        ping_interval: Duration,
        payload: Option<String>,
    ) -> SdkResult<()> {
        let mut stream = transport.start().await?;

        if stream_id == DEFAULT_STREAM_ID {
            self.store_transport(stream_id, transport.clone()).await?;
        }

        let self_clone = self.clone();

        let (disconnect_tx, mut disconnect_rx) = oneshot::channel::<()>();
        let abort_alive_task = transport
            .keep_alive(ping_interval, disconnect_tx)
            .await?
            .abort_handle();

        // ensure keep_alive task will be aborted
        let _abort_guard = AbortTaskOnDrop {
            handle: abort_alive_task,
        };

        // in case there is a payload, we consume it by transport to get processed
        // payload would be message payload coming from the client
        if let Some(payload) = payload {
            if let Err(err) = transport.consume_string_payload(&payload).await {
                let _ = self.remove_transport(stream_id).await;
                return Err(err.into());
            }
        }

        // Create a channel to collect results from spawned tasks
        let (tx, mut rx) = mpsc::channel(TASK_CHANNEL_CAPACITY);

        loop {
            tokio::select! {
                Some(mcp_messages) = stream.next() =>{

                    match mcp_messages {
                        ClientMessages::Single(client_message) => {
                            let transport = transport.clone();
                            let self_clone = self.clone();
                            let tx = tx.clone();
                            tokio::spawn(async move {

                                let result = self_clone.handle_message(client_message, &transport).await;

                                let send_result: SdkResult<_> = match result {
                                    Ok(result) => {
                                        if let Some(result) = result {
                                            transport
                                                .send_message(ServerMessages::Single(result), None)
                                                .map_err(|e| e.into())
                                                .await
                                        } else {
                                            Ok(None)
                                        }
                                    }
                                    Err(error) => {
                                        tracing::error!("Error handling message : {}", error);
                                        Ok(None)
                                    }
                                };
                                if let Err(error) = tx.send(send_result).await {
                                    tracing::error!("Failed to send batch result to channel: {}", error);
                                }
                            });
                        }
                        ClientMessages::Batch(client_messages) => {

                            let transport = transport.clone();
                            let self_clone = self_clone.clone();
                            let tx = tx.clone();

                            tokio::spawn(async move {
                                let handling_tasks: Vec<_> = client_messages
                                    .into_iter()
                                    .map(|client_message| self_clone.handle_message(client_message, &transport))
                                    .collect();

                                    let send_result = match try_join_all(handling_tasks).await {
                                         Ok(results) => {
                                             let results: Vec<_> = results.into_iter().flatten().collect();
                                             if !results.is_empty() {
                                                 transport.send_message(ServerMessages::Batch(results), None)
                                                 .map_err(|e| e.into())
                                                 .await
                                             }else {
                                                 Ok(None)
                                             }
                                         },
                                        Err(error) => Err(error),
                                    };
                                    if let Err(error) = tx.send(send_result).await {
                                        tracing::error!("Failed to send batch result to channel: {}", error);
                                    }
                            });
                        }
                    }

                    // Check for results from spawned tasks to propagate errors
                    while let Ok(result) = rx.try_recv() {
                        result?; // Propagate errors
                    }

                    // close the stream after all messages are sent, unless it is a standalone stream
                    if !stream_id.eq(DEFAULT_STREAM_ID){
                        // Drop tx to close the channel and collect remaining results
                        drop(tx);
                        while let Some(result) = rx.recv().await {
                            result?; // Propagate errors
                        }
                        return  Ok(());
                    }
                }
                _ = &mut disconnect_rx => {
                    // Drop tx to close the channel and collect remaining results
                    drop(tx);
                    while let Some(result) = rx.recv().await {
                        result?; // Propagate errors
                    }
                                self.remove_transport(stream_id).await?;
                                // Disconnection detected by keep-alive task
                                return Err(SdkError::connection_closed().into());

                }
            }
        }
    }

    #[cfg(feature = "hyper-server")]
    pub(crate) fn new_instance(
        server_details: Arc<InitializeResult>,
        handler: Arc<dyn McpServerHandler>,
        session_id: SessionId,
        auth_info: Option<AuthInfo>,
        task_store: Option<Arc<ServerTaskStore>>,
    ) -> Arc<Self> {
        use tokio::sync::RwLock;

        let (client_details_tx, client_details_rx) =
            watch::channel::<Option<InitializeRequestParams>>(None);
        Arc::new(Self {
            server_details,
            handler,
            session_id: Some(session_id),
            transport_map: tokio::sync::RwLock::new(None),
            client_details_tx,
            client_details_rx,
            request_id_gen: Box::new(RequestIdGenNumeric::new(None)),
            auth_info: RwLock::new(auth_info),
            task_store,
        })
    }

    pub(crate) fn new<T>(options: McpServerOptions<T>) -> Arc<Self>
    where
        T: TransportDispatcher<
            ClientMessages,
            MessageFromServer,
            ClientMessage,
            ServerMessages,
            ServerMessage,
        >,
    {
        let (client_details_tx, client_details_rx) =
            watch::channel::<Option<InitializeRequestParams>>(None);
<<<<<<< HEAD
        Arc::new(Self {
=======

        let runtime = Arc::new(Self {
>>>>>>> 69020bb2
            server_details: Arc::new(options.server_details),
            handler: options.handler,
            #[cfg(feature = "hyper-server")]
            session_id: None,
            transport_map: tokio::sync::RwLock::new(Some(Arc::new(options.transport))),
            client_details_tx,
            client_details_rx,
            request_id_gen: Box::new(RequestIdGenNumeric::new(None)),
            auth_info: RwLock::new(None),
            task_store: options.task_store,
<<<<<<< HEAD
        })
=======
        });

        let runtime_clone = runtime.clone();
        if let Some(task_store) = runtime_clone.task_store() {
            // send TaskStatusNotification  if task_store is present and supports subscribe()
            if let Some(mut stream) = task_store.subscribe() {
                tokio::spawn(async move {
                    while let Some((params, _)) = stream.next().await {
                        let _ = runtime_clone.notify_task_status(params).await;
                    }
                });
            }
        }

        runtime
>>>>>>> 69020bb2
    }
}<|MERGE_RESOLUTION|>--- conflicted
+++ resolved
@@ -329,14 +329,8 @@
 
                 let result = self
                     .handler
-<<<<<<< HEAD
-                    .handle_request(client_jsonrpc_request.into(), self.clone())
-                    .await;
-                println!(">>>  {:?} ", result);
-=======
                     .handle_request(client_jsonrpc_request, self.clone())
                     .await;
->>>>>>> 69020bb2
 
                 // create a response to send back to the client
                 let response: MessageFromServer = match result {
@@ -358,11 +352,7 @@
             }
             ClientMessage::Notification(client_jsonrpc_notification) => {
                 self.handler
-<<<<<<< HEAD
-                    .handle_notification(client_jsonrpc_notification.into(), self.clone())
-=======
                     .handle_notification(client_jsonrpc_notification, self.clone())
->>>>>>> 69020bb2
                     .await?;
                 None
             }
@@ -636,12 +626,8 @@
     {
         let (client_details_tx, client_details_rx) =
             watch::channel::<Option<InitializeRequestParams>>(None);
-<<<<<<< HEAD
-        Arc::new(Self {
-=======
 
         let runtime = Arc::new(Self {
->>>>>>> 69020bb2
             server_details: Arc::new(options.server_details),
             handler: options.handler,
             #[cfg(feature = "hyper-server")]
@@ -652,9 +638,6 @@
             request_id_gen: Box::new(RequestIdGenNumeric::new(None)),
             auth_info: RwLock::new(None),
             task_store: options.task_store,
-<<<<<<< HEAD
-        })
-=======
         });
 
         let runtime_clone = runtime.clone();
@@ -670,6 +653,5 @@
         }
 
         runtime
->>>>>>> 69020bb2
     }
 }