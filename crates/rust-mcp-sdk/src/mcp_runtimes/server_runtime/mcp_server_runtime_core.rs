use super::ServerRuntime;
use crate::error::SdkResult;
use crate::mcp_handlers::mcp_server_handler_core::ServerHandlerCore;
use crate::mcp_runtimes::server_runtime::McpServerOptions;
use crate::mcp_traits::{McpServer, McpServerHandler};
use crate::schema::schema_utils::{
<<<<<<< HEAD
    ClientMessage, MessageFromServer, NotificationFromClient, RequestFromClient, ResultFromServer,
    ServerMessage,
=======
    ClientMessage, MessageFromServer, ResultFromServer, ServerMessage,
>>>>>>> 69020bb2
};
use crate::schema::{
    schema_utils::{ClientMessages, ServerMessages},
    RpcError,
};
use async_trait::async_trait;
use rust_mcp_schema::schema_utils::{ClientJsonrpcNotification, ClientJsonrpcRequest};
use rust_mcp_transport::TransportDispatcher;
use std::sync::Arc;

/// Creates a new MCP server runtime with the specified configuration.
///
/// This function initializes a server for (MCP) by accepting server details, transport ,
/// and a handler for server-side logic.
/// The resulting `ServerRuntime` manages the server's operation and communication with MCP clients.
///
/// # Arguments
/// * `server_details` - Server name , version and capabilities.
/// * `transport` - An implementation of the `Transport` trait facilitating communication with the MCP clients.
/// * `handler` - An implementation of the `ServerHandlerCore` trait that defines the server's core behavior and response logic.
///
/// # Returns
/// A `ServerRuntime` instance representing the initialized server, ready for asynchronous operation.
///
/// # Examples
/// You can find a detailed example of how to use this function in the repository:
///
/// [Repository Example](https://github.com/rust-mcp-stack/rust-mcp-sdk/tree/main/examples/hello-world-mcp-server-stdio-core)
pub fn create_server<T>(options: McpServerOptions<T>) -> Arc<ServerRuntime>
where
    T: TransportDispatcher<
        ClientMessages,
        MessageFromServer,
        ClientMessage,
        ServerMessages,
        ServerMessage,
    >,
{
    ServerRuntime::new(options)
}

pub(crate) struct RuntimeCoreInternalHandler<H> {
    handler: H,
}

impl RuntimeCoreInternalHandler<Box<dyn ServerHandlerCore>> {
    pub fn new(handler: Box<dyn ServerHandlerCore>) -> Self {
        Self { handler }
    }
}

#[async_trait]
impl McpServerHandler for RuntimeCoreInternalHandler<Box<dyn ServerHandlerCore>> {
    async fn handle_request(
        &self,
        client_jsonrpc_request: ClientJsonrpcRequest,
        runtime: Arc<dyn McpServer>,
    ) -> std::result::Result<ResultFromServer, RpcError> {
        // store the client details if the request is a client initialization request
<<<<<<< HEAD
        if let RequestFromClient::InitializeRequest(initialize_request) = &client_jsonrpc_request {
=======
        if let ClientJsonrpcRequest::InitializeRequest(initialize_request) = &client_jsonrpc_request
        {
>>>>>>> 69020bb2
            // keep a copy of the InitializeRequestParams which includes client_info and capabilities
            runtime
                .set_client_details(initialize_request.clone())
                .await
                .map_err(|err| RpcError::internal_error().with_message(format!("{err}")))?;
        }

        // handle request and get the result
        self.handler
            .handle_request(client_jsonrpc_request.into(), runtime)
            .await
    }
    async fn handle_error(
        &self,
        jsonrpc_error: &RpcError,
        runtime: Arc<dyn McpServer>,
    ) -> SdkResult<()> {
        self.handler.handle_error(jsonrpc_error, runtime).await?;
        Ok(())
    }
    async fn handle_notification(
        &self,
        client_jsonrpc_notification: ClientJsonrpcNotification,
        runtime: Arc<dyn McpServer>,
    ) -> SdkResult<()> {
        // Trigger the `on_initialized()` callback if an `initialized_notification` is received from the client.
        if client_jsonrpc_notification.is_initialized_notification() {
            self.handler.on_initialized(runtime.clone()).await;
        }

        // handle notification
        self.handler
            .handle_notification(client_jsonrpc_notification.into(), runtime)
            .await?;
        Ok(())
    }
}<|MERGE_RESOLUTION|>--- conflicted
+++ resolved
@@ -4,12 +4,7 @@
 use crate::mcp_runtimes::server_runtime::McpServerOptions;
 use crate::mcp_traits::{McpServer, McpServerHandler};
 use crate::schema::schema_utils::{
-<<<<<<< HEAD
-    ClientMessage, MessageFromServer, NotificationFromClient, RequestFromClient, ResultFromServer,
-    ServerMessage,
-=======
     ClientMessage, MessageFromServer, ResultFromServer, ServerMessage,
->>>>>>> 69020bb2
 };
 use crate::schema::{
     schema_utils::{ClientMessages, ServerMessages},
@@ -69,15 +64,11 @@
         runtime: Arc<dyn McpServer>,
     ) -> std::result::Result<ResultFromServer, RpcError> {
         // store the client details if the request is a client initialization request
-<<<<<<< HEAD
-        if let RequestFromClient::InitializeRequest(initialize_request) = &client_jsonrpc_request {
-=======
         if let ClientJsonrpcRequest::InitializeRequest(initialize_request) = &client_jsonrpc_request
         {
->>>>>>> 69020bb2
             // keep a copy of the InitializeRequestParams which includes client_info and capabilities
             runtime
-                .set_client_details(initialize_request.clone())
+                .set_client_details(initialize_request.params.clone())
                 .await
                 .map_err(|err| RpcError::internal_error().with_message(format!("{err}")))?;
         }
