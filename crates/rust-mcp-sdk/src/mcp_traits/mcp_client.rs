use std::sync::Arc;

use async_trait::async_trait;
use rust_mcp_schema::{
    schema_utils::{
        self, MCPMessage, MessageFromClient, NotificationFromClient, RequestFromClient,
        ResultFromServer, ServerMessage,
    },
    CallToolRequest, CallToolRequestParams, CallToolResult, CompleteRequest, CompleteRequestParams,
    CreateMessageRequest, GetPromptRequest, GetPromptRequestParams, Implementation,
    InitializeRequestParams, InitializeResult, ListPromptsRequest, ListPromptsRequestParams,
    ListResourceTemplatesRequest, ListResourceTemplatesRequestParams, ListResourcesRequest,
    ListResourcesRequestParams, ListRootsRequest, ListToolsRequest, ListToolsRequestParams,
    LoggingLevel, PingRequest, ReadResourceRequest, ReadResourceRequestParams,
    RootsListChangedNotification, RootsListChangedNotificationParams, RpcError, ServerCapabilities,
    SetLevelRequest, SetLevelRequestParams, SubscribeRequest, SubscribeRequestParams,
    UnsubscribeRequest, UnsubscribeRequestParams,
};
use rust_mcp_transport::{McpDispatch, MessageDispatcher};

use crate::{error::SdkResult, utils::format_assertion_message};

#[async_trait]
pub trait McpClient: Sync + Send {
    async fn start(self: Arc<Self>) -> SdkResult<()>;
    fn set_server_details(&self, server_details: InitializeResult) -> SdkResult<()>;

    async fn shut_down(&self) -> SdkResult<()>;
    async fn is_shut_down(&self) -> bool;

    async fn sender(&self) -> &tokio::sync::RwLock<Option<MessageDispatcher<ServerMessage>>>
    where
        MessageDispatcher<ServerMessage>: McpDispatch<ServerMessage, MessageFromClient>;

    fn client_info(&self) -> &InitializeRequestParams;
    fn server_info(&self) -> Option<InitializeResult>;

    /// Checks whether the server has been initialized with client
    fn is_initialized(&self) -> bool {
        self.server_info().is_some()
    }

    /// Returns the server's name and version information once initialization is complete.
    /// This method retrieves the server details, if available, after successful initialization.
    fn server_version(&self) -> Option<Implementation> {
        self.server_info()
            .map(|server_details| server_details.server_info)
    }

    /// Returns the server's capabilities.
    /// After initialization has completed, this will be populated with the server's reported capabilities.
    fn server_capabilities(&self) -> Option<ServerCapabilities> {
        self.server_info().map(|item| item.capabilities)
    }

    /// Checks if the server has tools available.
    ///
    /// This function retrieves the server information and checks if the
    /// server has tools listed in its capabilities. If the server info
    /// has not been retrieved yet, it returns `None`. Otherwise, it returns
    /// `Some(true)` if tools are available, or `Some(false)` if not.
    ///
    /// # Returns
    /// - `None` if server information is not yet available.
    /// - `Some(true)` if tools are available on the server.
    /// - `Some(false)` if no tools are available on the server.
    /// ```rust
    /// println!("{}",1);
    /// ```
    fn server_has_tools(&self) -> Option<bool> {
        self.server_info()
            .map(|server_details| server_details.capabilities.tools.is_some())
    }

    /// Checks if the server has prompts available.
    ///
    /// This function retrieves the server information and checks if the
    /// server has prompts listed in its capabilities. If the server info
    /// has not been retrieved yet, it returns `None`. Otherwise, it returns
    /// `Some(true)` if prompts are available, or `Some(false)` if not.
    ///
    /// # Returns
    /// - `None` if server information is not yet available.
    /// - `Some(true)` if prompts are available on the server.
    /// - `Some(false)` if no prompts are available on the server.
    fn server_has_prompts(&self) -> Option<bool> {
        self.server_info()
            .map(|server_details| server_details.capabilities.prompts.is_some())
    }

    /// Checks if the server has experimental capabilities available.
    ///
    /// This function retrieves the server information and checks if the
    /// server has experimental listed in its capabilities. If the server info
    /// has not been retrieved yet, it returns `None`. Otherwise, it returns
    /// `Some(true)` if experimental is available, or `Some(false)` if not.
    ///
    /// # Returns
    /// - `None` if server information is not yet available.
    /// - `Some(true)` if experimental capabilities are available on the server.
    /// - `Some(false)` if no experimental capabilities are available on the server.
    fn server_has_experimental(&self) -> Option<bool> {
        self.server_info()
            .map(|server_details| server_details.capabilities.experimental.is_some())
    }

    /// Checks if the server has resources available.
    ///
    /// This function retrieves the server information and checks if the
    /// server has resources listed in its capabilities. If the server info
    /// has not been retrieved yet, it returns `None`. Otherwise, it returns
    /// `Some(true)` if resources are available, or `Some(false)` if not.
    ///
    /// # Returns
    /// - `None` if server information is not yet available.
    /// - `Some(true)` if resources are available on the server.
    /// - `Some(false)` if no resources are available on the server.
    fn server_has_resources(&self) -> Option<bool> {
        self.server_info()
            .map(|server_details| server_details.capabilities.resources.is_some())
    }

    /// Checks if the server supports logging.
    ///
    /// This function retrieves the server information and checks if the
    /// server has logging capabilities listed. If the server info has
    /// not been retrieved yet, it returns `None`. Otherwise, it returns
    /// `Some(true)` if logging is supported, or `Some(false)` if not.
    ///
    /// # Returns
    /// - `None` if server information is not yet available.
    /// - `Some(true)` if logging is supported by the server.
    /// - `Some(false)` if logging is not supported by the server.
    fn server_supports_logging(&self) -> Option<bool> {
        self.server_info()
            .map(|server_details| server_details.capabilities.logging.is_some())
    }

    fn instructions(&self) -> Option<String> {
        self.server_info()?.instructions
    }

    /// Sends a request to the server and processes the response.
    ///
    /// This function sends a `RequestFromClient` message to the server, waits for the response,
    /// and handles the result. If the response is empty or of an invalid type, an error is returned.
    /// Otherwise, it returns the result from the server.
    async fn request(&self, request: RequestFromClient) -> SdkResult<ResultFromServer> {
        let sender = self.sender().await.read().await;
        let sender = sender.as_ref().ok_or(crate::error::McpSdkError::SdkError(
            schema_utils::SdkError::connection_closed(),
        ))?;

        // Send the request and receive the response.
        let response = sender
            .send(MessageFromClient::RequestFromClient(request), None)
            .await?;

        let server_message = response.ok_or_else(|| {
            RpcError::internal_error()
                .with_message("An empty response was received from the server.".to_string())
        })?;

        if server_message.is_error() {
            return Err(server_message.as_error()?.error.into());
        }

        return Ok(server_message.as_response()?.result);
    }

    /// Sends a notification. This is a one-way message that is not expected
    /// to return any response. The method asynchronously sends the notification using
    /// the transport layer and does not wait for any acknowledgement or result.
    async fn send_notification(&self, notification: NotificationFromClient) -> SdkResult<()> {
        let sender = self.sender().await.read().await;
        let sender = sender.as_ref().ok_or(crate::error::McpSdkError::SdkError(
            schema_utils::SdkError::connection_closed(),
        ))?;
        sender
            .send(
                MessageFromClient::NotificationFromClient(notification),
                None,
            )
            .await?;
        Ok(())
    }

    /// A ping request to check that the other party is still alive.
    /// The receiver must promptly respond, or else may be disconnected.
    ///
    /// This function creates a `PingRequest` with no specific parameters, sends the request and awaits the response
    /// Once the response is received, it attempts to convert it into the expected
    /// result type.
    ///
    /// # Returns
    /// A `SdkResult` containing the `rust_mcp_schema::Result` if the request is successful.
    /// If the request or conversion fails, an error is returned.
    async fn ping(&self) -> SdkResult<rust_mcp_schema::Result> {
        let ping_request = PingRequest::new(None);
        let response = self.request(ping_request.into()).await?;
        Ok(response.try_into()?)
    }

    async fn complete(
        &self,
        params: CompleteRequestParams,
    ) -> SdkResult<rust_mcp_schema::CompleteResult> {
        let request = CompleteRequest::new(params);
        let response = self.request(request.into()).await?;
        Ok(response.try_into()?)
    }

    async fn set_logging_level(&self, level: LoggingLevel) -> SdkResult<rust_mcp_schema::Result> {
        let request = SetLevelRequest::new(SetLevelRequestParams { level });
        let response = self.request(request.into()).await?;
        Ok(response.try_into()?)
    }

    async fn prompt(
        &self,
        params: GetPromptRequestParams,
    ) -> SdkResult<rust_mcp_schema::GetPromptResult> {
        let request = GetPromptRequest::new(params);
        let response = self.request(request.into()).await?;
        Ok(response.try_into()?)
    }

    async fn list_prompts(
        &self,
        params: Option<ListPromptsRequestParams>,
    ) -> SdkResult<rust_mcp_schema::ListPromptsResult> {
        let request = ListPromptsRequest::new(params);
        let response = self.request(request.into()).await?;
        Ok(response.try_into()?)
    }

    async fn list_resources(
        &self,
        params: Option<ListResourcesRequestParams>,
    ) -> SdkResult<rust_mcp_schema::ListResourcesResult> {
        // passing ListResourcesRequestParams::default() if params is None
        // need to investigate more but this could be a inconsistency on some MCP servers
        // where it is not required for other requests like prompts/list or tools/list etc
        // that excepts an empty params to be passed (like server-everything)
        let request =
            ListResourcesRequest::new(params.or(Some(ListResourcesRequestParams::default())));
        let response = self.request(request.into()).await?;
        Ok(response.try_into()?)
    }

    async fn list_resource_templates(
        &self,
        params: Option<ListResourceTemplatesRequestParams>,
    ) -> SdkResult<rust_mcp_schema::ListResourceTemplatesResult> {
        let request = ListResourceTemplatesRequest::new(params);
        let response = self.request(request.into()).await?;
        Ok(response.try_into()?)
    }

    async fn read_resource(
        &self,
        params: ReadResourceRequestParams,
    ) -> SdkResult<rust_mcp_schema::ReadResourceResult> {
        let request = ReadResourceRequest::new(params);
        let response = self.request(request.into()).await?;
        Ok(response.try_into()?)
    }

    async fn subscribe_resource(
        &self,
        params: SubscribeRequestParams,
    ) -> SdkResult<rust_mcp_schema::Result> {
        let request = SubscribeRequest::new(params);
        let response = self.request(request.into()).await?;
        Ok(response.try_into()?)
    }

    async fn unsubscribe_resource(
        &self,
        params: UnsubscribeRequestParams,
    ) -> SdkResult<rust_mcp_schema::Result> {
        let request = UnsubscribeRequest::new(params);
        let response = self.request(request.into()).await?;
        Ok(response.try_into()?)
    }

    async fn call_tool(&self, params: CallToolRequestParams) -> SdkResult<CallToolResult> {
        let request = CallToolRequest::new(params);
        let response = self.request(request.into()).await?;
        Ok(response.try_into()?)
    }

    async fn list_tools(
        &self,
        params: Option<ListToolsRequestParams>,
    ) -> SdkResult<rust_mcp_schema::ListToolsResult> {
        let request = ListToolsRequest::new(params);
        let response = self.request(request.into()).await?;
        Ok(response.try_into()?)
    }

    async fn send_roots_list_changed(
        &self,
        params: Option<RootsListChangedNotificationParams>,
    ) -> SdkResult<()> {
        let notification = RootsListChangedNotification::new(params);
        self.send_notification(notification.into()).await
    }

    /// Asserts that server capabilities support the requested method.
    ///
    /// Verifies that the server has the necessary capabilities to handle the given request method.
    /// If the server is not initialized or lacks a required capability, an error is returned.
    /// This can be utilized to avoid sending requests when the opposing party lacks support for them.
    fn assert_server_capabilities(&self, request_method: &String) -> SdkResult<()> {
        let entity = "Server";

<<<<<<< HEAD
        let capabilities = self.server_capabilities().ok_or::<JsonrpcErrorError>(
            JsonrpcErrorError::internal_error()
                .with_message("Server is not initialized!".to_string()),
=======
        let capabilities = self.get_server_capabilities().ok_or::<RpcError>(
            RpcError::internal_error().with_message("Server is not initialized!".to_string()),
>>>>>>> e00913a0
        )?;

        if *request_method == SetLevelRequest::method_name() && capabilities.logging.is_none() {
            return Err(RpcError::internal_error()
                .with_message(format_assertion_message(entity, "logging", request_method))
                .into());
        }

        if [
            GetPromptRequest::method_name(),
            ListPromptsRequest::method_name(),
        ]
        .contains(request_method)
            && capabilities.prompts.is_none()
        {
            return Err(RpcError::internal_error()
                .with_message(format_assertion_message(entity, "prompts", request_method))
                .into());
        }

        if [
            ListResourcesRequest::method_name(),
            ListResourceTemplatesRequest::method_name(),
            ReadResourceRequest::method_name(),
            SubscribeRequest::method_name(),
            UnsubscribeRequest::method_name(),
        ]
        .contains(request_method)
            && capabilities.resources.is_none()
        {
            return Err(RpcError::internal_error()
                .with_message(format_assertion_message(
                    entity,
                    "resources",
                    request_method,
                ))
                .into());
        }

        if [
            CallToolRequest::method_name(),
            ListToolsRequest::method_name(),
        ]
        .contains(request_method)
            && capabilities.tools.is_none()
        {
            return Err(RpcError::internal_error()
                .with_message(format_assertion_message(entity, "tools", request_method))
                .into());
        }

        Ok(())
    }

    fn assert_client_notification_capabilities(
        &self,
        notification_method: &String,
    ) -> std::result::Result<(), RpcError> {
        let entity = "Client";
        let capabilities = &self.client_info().capabilities;

        if *notification_method == RootsListChangedNotification::method_name()
            && capabilities.roots.is_some()
        {
            return Err(
                RpcError::internal_error().with_message(format_assertion_message(
                    entity,
                    "roots list changed notifications",
                    notification_method,
                )),
            );
        }

        Ok(())
    }

    fn assert_client_request_capabilities(
        &self,
        request_method: &String,
    ) -> std::result::Result<(), RpcError> {
        let entity = "Client";
        let capabilities = &self.client_info().capabilities;

        if *request_method == CreateMessageRequest::method_name() && capabilities.sampling.is_some()
        {
            return Err(
                RpcError::internal_error().with_message(format_assertion_message(
                    entity,
                    "sampling capability",
                    request_method,
                )),
            );
        }

        if *request_method == ListRootsRequest::method_name() && capabilities.roots.is_some() {
            return Err(
                RpcError::internal_error().with_message(format_assertion_message(
                    entity,
                    "roots capability",
                    request_method,
                )),
            );
        }

        Ok(())
    }
}<|MERGE_RESOLUTION|>--- conflicted
+++ resolved
@@ -315,14 +315,8 @@
     fn assert_server_capabilities(&self, request_method: &String) -> SdkResult<()> {
         let entity = "Server";
 
-<<<<<<< HEAD
-        let capabilities = self.server_capabilities().ok_or::<JsonrpcErrorError>(
-            JsonrpcErrorError::internal_error()
-                .with_message("Server is not initialized!".to_string()),
-=======
-        let capabilities = self.get_server_capabilities().ok_or::<RpcError>(
+        let capabilities = self.server_capabilities().ok_or::<RpcError>(
             RpcError::internal_error().with_message("Server is not initialized!".to_string()),
->>>>>>> e00913a0
         )?;
 
         if *request_method == SetLevelRequest::method_name() && capabilities.logging.is_none() {
