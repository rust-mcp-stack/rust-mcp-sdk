use async_trait::async_trait;

use rust_mcp_schema::schema_utils::{
    ClientJsonrpcNotification, ClientJsonrpcRequest, ServerJsonrpcRequest,
};

#[cfg(feature = "server")]
use crate::schema::schema_utils::ResultFromServer;

#[cfg(feature = "client")]
use crate::schema::schema_utils::{NotificationFromServer, ResultFromClient};

use crate::error::SdkResult;
use crate::schema::RpcError;
use std::sync::Arc;

#[cfg(feature = "client")]
use super::mcp_client::McpClient;
#[cfg(feature = "server")]
use super::mcp_server::McpServer;

#[cfg(feature = "server")]
#[async_trait]
pub trait McpServerHandler: Send + Sync {
    async fn handle_request(
        &self,
        client_jsonrpc_request: ClientJsonrpcRequest,
        runtime: Arc<dyn McpServer>,
    ) -> std::result::Result<ResultFromServer, RpcError>;
    async fn handle_error(
        &self,
        jsonrpc_error: &RpcError,
        runtime: Arc<dyn McpServer>,
    ) -> SdkResult<()>;
    async fn handle_notification(
        &self,
        client_jsonrpc_notification: ClientJsonrpcNotification,
        runtime: Arc<dyn McpServer>,
    ) -> SdkResult<()>;
}

// Custom trait for converting ServerHandler
#[cfg(feature = "server")]
pub trait ToMcpServerHandler {
    fn to_mcp_server_handler(self) -> Arc<dyn McpServerHandler + 'static>;
}

// Custom trait for converting ServerHandlerCore
#[cfg(feature = "server")]
pub trait ToMcpServerHandlerCore {
    fn to_mcp_server_handler(self) -> Arc<dyn McpServerHandler + 'static>;
}

#[cfg(feature = "client")]
#[async_trait]
pub trait McpClientHandler: Send + Sync {
    async fn handle_request(
        &self,
        server_jsonrpc_request: ServerJsonrpcRequest,
        runtime: &dyn McpClient,
    ) -> std::result::Result<ResultFromClient, RpcError>;
    async fn handle_error(
        &self,
        jsonrpc_error: &RpcError,
        runtime: &dyn McpClient,
    ) -> SdkResult<()>;
    async fn handle_notification(
        &self,
        server_jsonrpc_notification: NotificationFromServer,
        runtime: &dyn McpClient,
    ) -> SdkResult<()>;

    async fn handle_process_error(
        &self,
        error_message: String,
        runtime: &dyn McpClient,
    ) -> SdkResult<()>;
}

<<<<<<< HEAD
// Custom trait for converting ServerHandler
#[cfg(feature = "server")]
pub trait ToMcpServerHandler {
    fn to_mcp_server_handler(self) -> Arc<dyn McpServerHandler + 'static>;
}

// Custom trait for converting ServerHandlerCore
#[cfg(feature = "server")]
pub trait ToMcpServerHandlerCore {
    fn to_mcp_server_handler(self) -> Arc<dyn McpServerHandler + 'static>;
=======
// Custom trait for converting ClientHandler
#[cfg(feature = "client")]
pub trait ToMcpClientHandler {
    fn to_mcp_client_handler(self) -> Box<dyn McpClientHandler + 'static>;
}

// Custom trait for converting ClientHandlerCore
#[cfg(feature = "client")]
pub trait ToMcpClientHandlerCore {
    fn to_mcp_client_handler(self) -> Box<dyn McpClientHandler + 'static>;
>>>>>>> 69020bb2
}<|MERGE_RESOLUTION|>--- conflicted
+++ resolved
@@ -77,18 +77,6 @@
     ) -> SdkResult<()>;
 }
 
-<<<<<<< HEAD
-// Custom trait for converting ServerHandler
-#[cfg(feature = "server")]
-pub trait ToMcpServerHandler {
-    fn to_mcp_server_handler(self) -> Arc<dyn McpServerHandler + 'static>;
-}
-
-// Custom trait for converting ServerHandlerCore
-#[cfg(feature = "server")]
-pub trait ToMcpServerHandlerCore {
-    fn to_mcp_server_handler(self) -> Arc<dyn McpServerHandler + 'static>;
-=======
 // Custom trait for converting ClientHandler
 #[cfg(feature = "client")]
 pub trait ToMcpClientHandler {
@@ -99,5 +87,4 @@
 #[cfg(feature = "client")]
 pub trait ToMcpClientHandlerCore {
     fn to_mcp_client_handler(self) -> Box<dyn McpClientHandler + 'static>;
->>>>>>> 69020bb2
 }