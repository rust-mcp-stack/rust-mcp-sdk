--- conflicted
+++ resolved
@@ -5,14 +5,9 @@
     use async_trait::async_trait;
     use rust_mcp_schema::schema_utils::{CallToolError, RequestFromClient};
     use rust_mcp_schema::{
-<<<<<<< HEAD
-        CallToolRequest, CallToolRequestParams, CallToolResult, ListToolsRequest, ListToolsResult,
-        PaginatedRequestParams, ProtocolVersion, RpcError,
-=======
         CallToolRequestParams, CallToolResult, CreateTaskResult, ListToolsResult,
         PaginatedRequestParams, ProtocolVersion, RpcError, ServerTaskRequest, ServerTaskTools,
         ServerTasks,
->>>>>>> 69020bb2
     };
     use rust_mcp_sdk::event_store::EventStore;
     use rust_mcp_sdk::id_generator::IdGenerator;
@@ -142,12 +137,9 @@
                 _ => Ok(
                     CallToolError::unknown_tool(format!("Unknown tool: {}", params.name)).into(),
                 ),
-<<<<<<< HEAD
-=======
                 _ => Ok(
                     CallToolError::unknown_tool(format!("Unknown tool: {}", params.name)).into(),
                 ),
->>>>>>> 69020bb2
             }
         }
 
@@ -183,14 +175,10 @@
     pub fn create_test_server(options: HyperServerOptions) -> HyperServer {
         hyper_server::create_server(
             test_server_details(),
-<<<<<<< HEAD
-            TestServerHandler {}.to_mcp_server_handler(),
-=======
             TestServerHandler {
                 mcp_task_runner: McpTaskRunner::new(),
             }
             .to_mcp_server_handler(),
->>>>>>> 69020bb2
             options,
         )
     }
@@ -203,14 +191,10 @@
         let event_store_clone = options.event_store.clone();
         let server = hyper_server::create_server(
             test_server_details(),
-<<<<<<< HEAD
-            TestServerHandler {}.to_mcp_server_handler(),
-=======
             TestServerHandler {
                 mcp_task_runner: McpTaskRunner::new(),
             }
             .to_mcp_server_handler(),
->>>>>>> 69020bb2
             options,
         );
 
