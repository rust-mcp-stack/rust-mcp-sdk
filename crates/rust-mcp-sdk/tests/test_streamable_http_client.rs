--- conflicted
+++ resolved
@@ -277,11 +277,6 @@
 
     let result = client.request(request, None).await.unwrap();
 
-<<<<<<< HEAD
-    println!(">>> result {:?} ", result);
-
-=======
->>>>>>> 69020bb2
     let ResultFromServer::Result(result) = result else {
         panic!("Wrong result variant!")
     };
