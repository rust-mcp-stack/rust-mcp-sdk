--- conflicted
+++ resolved
@@ -12,34 +12,19 @@
 use rust_mcp_schema::{
     schema_utils::{
         ClientJsonrpcRequest, ClientJsonrpcResponse, ClientMessage, ClientMessages, FromMessage,
-<<<<<<< HEAD
-        MessageFromClient, NotificationFromClient, NotificationFromServer, RequestFromClient,
-        RequestFromServer, ResultFromServer, RpcMessage, SdkError, SdkErrorCodes,
-        ServerJsonrpcNotification, ServerJsonrpcRequest, ServerJsonrpcResponse, ServerMessages,
-    },
-    CallToolRequest, CallToolRequestParams, ClientRequest, ElicitResult, ElicitResultContent,
-    JsonrpcResultResponse, ListRootsRequest, ListRootsResult, ListToolsRequest, LoggingLevel,
-    LoggingMessageNotificationParams, RequestId, RootsListChangedNotification, ServerNotification,
-    ServerRequest, ServerResult,
-=======
         MessageFromClient, NotificationFromClient, RequestFromClient, ResultFromServer, RpcMessage,
         SdkError, SdkErrorCodes, ServerJsonrpcNotification, ServerJsonrpcRequest,
         ServerJsonrpcResponse, ServerMessages,
     },
     CallToolRequestParams, ElicitResult, ElicitResultContent, ListRootsResult, LoggingLevel,
     LoggingMessageNotificationParams, RequestId, ServerRequest,
->>>>>>> 69020bb2
 };
 use rust_mcp_sdk::{
     auth::{AuthInfo, AuthMetadataBuilder, AuthProvider, RemoteAuthProvider},
     event_store::InMemoryEventStore,
     mcp_server::HyperServerOptions,
-<<<<<<< HEAD
-    schema::{MessageFromServer, ResultFromClient},
-=======
     schema::ResultFromClient,
     task_store::InMemoryTaskStore,
->>>>>>> 69020bb2
 };
 use serde_json::{json, Map, Value};
 use std::{
