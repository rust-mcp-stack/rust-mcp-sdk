--- conflicted
+++ resolved
@@ -2,10 +2,7 @@
 mod tools;
 use handler::MyServerHandler;
 use rust_mcp_sdk::mcp_icon;
-<<<<<<< HEAD
-=======
 use rust_mcp_sdk::mcp_server::McpServerOptions;
->>>>>>> 69020bb2
 use rust_mcp_sdk::schema::{
     Implementation, InitializeResult, ProtocolVersion, ServerCapabilities,
     ServerCapabilitiesResources, ServerCapabilitiesTools,
@@ -65,17 +62,12 @@
     let handler = MyServerHandler {};
 
     // STEP 4: create a MCP server
-<<<<<<< HEAD
-    let server: Arc<ServerRuntime> =
-        server_runtime::create_server(server_details, transport, handler.to_mcp_server_handler());
-=======
     let server: Arc<ServerRuntime> = server_runtime::create_server(McpServerOptions {
         server_details,
         transport,
         handler: handler.to_mcp_server_handler(),
         task_store: None,
     });
->>>>>>> 69020bb2
 
     // STEP 5: Start the server
     if let Err(start_error) = server.start().await {
