--- conflicted
+++ resolved
@@ -20,13 +20,8 @@
     async fn handle_list_tools_request(
         &self,
         request: ListToolsRequest,
-<<<<<<< HEAD
         runtime: &dyn McpServer,
-    ) -> std::result::Result<ListToolsResult, JsonrpcErrorError> {
-=======
-        runtime: &dyn MCPServer,
     ) -> std::result::Result<ListToolsResult, RpcError> {
->>>>>>> e00913a0
         Ok(ListToolsResult {
             meta: None,
             next_cursor: None,
