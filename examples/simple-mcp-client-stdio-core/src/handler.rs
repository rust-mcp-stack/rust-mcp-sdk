--- conflicted
+++ resolved
@@ -1,13 +1,8 @@
 use async_trait::async_trait;
 use rust_mcp_sdk::schema::{
     self,
-<<<<<<< HEAD
-    schema_utils::{NotificationFromServer, RequestFromServer, ResultFromClient},
-    RpcError,
-=======
     schema_utils::{NotificationFromServer, ResultFromClient},
     RpcError, ServerJsonrpcRequest,
->>>>>>> 69020bb2
 };
 use rust_mcp_sdk::{mcp_client::ClientHandlerCore, McpClient};
 pub struct MyClientHandler;
@@ -23,30 +18,6 @@
         _runtime: &dyn McpClient,
     ) -> std::result::Result<ResultFromClient, RpcError> {
         match request {
-<<<<<<< HEAD
-            RequestFromServer::PingRequest(_) => {
-                return Ok(schema::Result::default().into());
-            }
-            RequestFromServer::CreateMessageRequest(_create_message_request) => {
-                Err(RpcError::internal_error()
-                    .with_message("CreateMessageRequest handler is not implemented".to_string()))
-            }
-            RequestFromServer::ListRootsRequest(_list_roots_request) => {
-                Err(RpcError::internal_error()
-                    .with_message("ListRootsRequest handler is not implemented".to_string()))
-            }
-            RequestFromServer::ElicitRequest(_elicit_request) => Err(RpcError::internal_error()
-                .with_message("ElicitRequest handler is not implemented".to_string())),
-            RequestFromServer::CustomRequest(_request) => Err(RpcError::internal_error()
-                .with_message("CustomRequest handler is not implemented".to_string())),
-            RequestFromServer::GetTaskRequest(_request) => Err(RpcError::internal_error()
-                .with_message("GetTaskRequest handler is not implemented".to_string())),
-            RequestFromServer::GetTaskPayloadRequest(_request) => Err(RpcError::internal_error()
-                .with_message("GetTaskPayloadRequest handler is not implemented".to_string())),
-            RequestFromServer::CancelTaskRequest(_request) => Err(RpcError::internal_error()
-                .with_message("CancelTaskRequest handler is not implemented".to_string())),
-            RequestFromServer::ListTasksRequest(_request) => Err(RpcError::internal_error()
-=======
             ServerJsonrpcRequest::PingRequest(_) => {
                 return Ok(schema::Result::default().into());
             }
@@ -71,7 +42,6 @@
             ServerJsonrpcRequest::CancelTaskRequest(_request) => Err(RpcError::internal_error()
                 .with_message("CancelTaskRequest handler is not implemented".to_string())),
             ServerJsonrpcRequest::ListTasksRequest(_request) => Err(RpcError::internal_error()
->>>>>>> 69020bb2
                 .with_message("ListTasksRequest handler is not implemented".to_string())),
         }
     }
